--- conflicted
+++ resolved
@@ -58,36 +58,6 @@
         Assert.assertTrue(postRestoreHook.hasValidParameters());
     }
 
-<<<<<<< HEAD
-    //TODO: Commented to unblock C* validation. Need to investigate into the two test failures and fix.
-    // Build with failing tests: https://travis-ci.org/Netflix/Priam/builds/649729150?utm_medium=notification&utm_source=github_status
-//    @Test
-//    /**
-//     * Test to validate execute method. This is a happy path since heart beat file is emited as soon as test case starts, and postrestorehook completes execution once the child process completes execution.
-//     * Test fails in case of any exception.
-//     */
-//    public void testPostRestoreHookExecuteHappyPath() throws Exception {
-//        Injector inject = Guice.createInjector(new TestModule());
-//        IPostRestoreHook postRestoreHook = inject.getInstance(IPostRestoreHook.class);
-//        IConfiguration configuration = inject.getInstance(IConfiguration.class);
-//        startHeartBeatThreadWithDelay(0, configuration.getPostRestoreHookHeartbeatFileName(), configuration.getPostRestoreHookDoneFileName());
-//        postRestoreHook.execute();
-//    }
-//
-//    @Test
-//    /**
-//     * Test to validate execute method. This is a variant of above method, where heartbeat is produced after an initial delay. This delay causes PostRestoreHook to terminate the child process since there is
-//     * no heartbeat multiple times, and eventually once the heartbeat starts, PostRestoreHook waits for the child process to complete execution.
-//     * Test fails in case of any exception.
-//     */
-//    public void testPostRestoreHookExecuteHeartBeatDelay() throws Exception {
-//        Injector inject = Guice.createInjector(new TestModule());
-//        IPostRestoreHook postRestoreHook = inject.getInstance(IPostRestoreHook.class);
-//        IConfiguration configuration = inject.getInstance(IConfiguration.class);
-//        startHeartBeatThreadWithDelay(1000, configuration.getPostRestoreHookHeartbeatFileName(), configuration.getPostRestoreHookDoneFileName());
-//        postRestoreHook.execute();
-//    }
-=======
     @Test
     /*
      Test to validate execute method. This is a happy path since heart beat file is emited as soon
@@ -123,7 +93,6 @@
                 configuration.getPostRestoreHookDoneFileName());
         postRestoreHook.execute();
     }
->>>>>>> d51660ed
 
     /**
      * Starts a thread to emit heartbeat and finish with a done file.
