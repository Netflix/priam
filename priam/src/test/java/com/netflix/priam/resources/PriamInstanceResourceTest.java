/*
 * Copyright 2017 Netflix, Inc.
 *
 * Licensed under the Apache License, Version 2.0 (the "License");
 * you may not use this file except in compliance with the License.
 * You may obtain a copy of the License at
 *
 * http://www.apache.org/licenses/LICENSE-2.0
 *
 * Unless required by applicable law or agreed to in writing, software
 * distributed under the License is distributed on an "AS IS" BASIS,
 * WITHOUT WARRANTIES OR CONDITIONS OF ANY KIND, either express or implied.
 * See the License for the specific language governing permissions and
 * limitations under the License.
 *
 */

package com.netflix.priam.resources;

import com.google.common.collect.ImmutableList;
import com.netflix.priam.config.IConfiguration;
import com.netflix.priam.identity.IPriamInstanceFactory;
import com.netflix.priam.identity.PriamInstance;
import mockit.Expectations;
import mockit.Mocked;
import mockit.integration.junit4.JMockit;
<<<<<<< HEAD

import org.junit.Before;
import org.junit.Test;
import org.junit.runner.RunWith;
=======
import org.junit.Before;
import org.junit.Test;
import org.junit.runner.RunWith;

import javax.ws.rs.WebApplicationException;
import javax.ws.rs.core.Response;
import java.util.List;
>>>>>>> bd8f7dd2

import static org.junit.Assert.assertEquals;
import static org.junit.Assert.fail;

@RunWith(JMockit.class)
<<<<<<< HEAD
public class PriamInstanceResourceTest
{
=======
public class PriamInstanceResourceTest {
>>>>>>> bd8f7dd2
    private static final String APP_NAME = "myApp";
    private static final int NODE_ID = 3;

    private
    @Mocked
    IConfiguration config;
    private
    @Mocked
    IPriamInstanceFactory factory;
    private PriamInstanceResource resource;

    @Before
    public void setUp() {
        resource = new PriamInstanceResource(config, factory);
    }

    @Test
<<<<<<< HEAD
    public void getInstances(@Mocked final PriamInstance instance1,
        @Mocked final PriamInstance instance2, @Mocked final PriamInstance instance3)
    {
=======
    public void getInstances(@Mocked final PriamInstance instance1, @Mocked final PriamInstance instance2, @Mocked final PriamInstance instance3) {
>>>>>>> bd8f7dd2
        new Expectations() {
            List<PriamInstance> instances = ImmutableList.of(instance1, instance2, instance3);

            {
                config.getAppName();
                result = APP_NAME;
                factory.getAllIds(APP_NAME);
                result = instances;
                instance1.toString();
                result = "instance1";
                instance2.toString();
                result = "instance2";
                instance3.toString();
                result = "instance3";
            }
        };

        assertEquals("instance1\ninstance2\ninstance3\n", resource.getInstances());
    }

    @Test
<<<<<<< HEAD
    public void getInstance(@Mocked final PriamInstance instance)
    {
=======
    public void getInstance(@Mocked final PriamInstance instance) {
>>>>>>> bd8f7dd2
        final String expected = "plain text describing the instance";
        new Expectations() {
            {
                config.getAppName();
                result = APP_NAME;
                factory.getInstance(APP_NAME, config.getDC(), NODE_ID);
                result = instance;
                instance.toString();
                result = expected;
            }
        };

        assertEquals(expected, resource.getInstance(NODE_ID));
    }

    @Test
    public void getInstance_notFound() {
        new Expectations() {{
            config.getAppName();
            result = APP_NAME;
            factory.getInstance(APP_NAME, config.getDC(), NODE_ID);
            result = null;
        }};

        try {
            resource.getInstance(NODE_ID);
            fail("Expected WebApplicationException thrown");
        } catch (WebApplicationException e) {
            assertEquals(404, e.getResponse().getStatus());
            assertEquals("No priam instance with id " + NODE_ID + " found", e.getResponse().getEntity());
        }
    }

    @Test
<<<<<<< HEAD
    public void createInstance(@Mocked final PriamInstance instance)
    {
=======
    public void createInstance(@Mocked final PriamInstance instance) {
>>>>>>> bd8f7dd2
        final String instanceID = "i-abc123";
        final String hostname = "dom.com";
        final String ip = "123.123.123.123";
        final String rack = "us-east-1a";
        final String token = "1234567890";

        new Expectations() {
<<<<<<< HEAD
          {
              config.getAppName(); result = APP_NAME;
              factory.create(APP_NAME, NODE_ID, instanceID, hostname, ip, rack, null, token); result = instance;
              instance.getId(); result = NODE_ID;
          }
=======
            {
                config.getAppName();
                result = APP_NAME;
                factory.create(APP_NAME, NODE_ID, instanceID, hostname, ip, rack, null, token);
                result = instance;
                instance.getId();
                result = NODE_ID;
            }
>>>>>>> bd8f7dd2
        };

        Response response = resource.createInstance(NODE_ID, instanceID, hostname, ip, rack, token);
        assertEquals(201, response.getStatus());
        assertEquals("/" + NODE_ID, response.getMetadata().getFirst("location").toString());
    }

    @Test
<<<<<<< HEAD
    public void deleteInstance(@Mocked final PriamInstance instance)
    {
        new Expectations() {
          {
              config.getAppName(); result = APP_NAME;
              factory.getInstance(APP_NAME, config.getDC(), NODE_ID); result = instance;
              factory.delete(instance);
          }
=======
    public void deleteInstance(@Mocked final PriamInstance instance) {
        new Expectations() {
            {
                config.getAppName();
                result = APP_NAME;
                factory.getInstance(APP_NAME, config.getDC(), NODE_ID);
                result = instance;
                factory.delete(instance);
            }
>>>>>>> bd8f7dd2
        };

        Response response = resource.deleteInstance(NODE_ID);
        assertEquals(204, response.getStatus());
    }

    @Test
    public void deleteInstance_notFound() {
        new Expectations() {{
            config.getAppName();
            result = APP_NAME;
            factory.getInstance(APP_NAME, config.getDC(), NODE_ID);
            result = null;
        }};

        try {
            resource.getInstance(NODE_ID);
            fail("Expected WebApplicationException thrown");
        } catch (WebApplicationException e) {
            assertEquals(404, e.getResponse().getStatus());
            assertEquals("No priam instance with id " + NODE_ID + " found", e.getResponse().getEntity());
        }
    }
}<|MERGE_RESOLUTION|>--- conflicted
+++ resolved
@@ -24,12 +24,6 @@
 import mockit.Expectations;
 import mockit.Mocked;
 import mockit.integration.junit4.JMockit;
-<<<<<<< HEAD
-
-import org.junit.Before;
-import org.junit.Test;
-import org.junit.runner.RunWith;
-=======
 import org.junit.Before;
 import org.junit.Test;
 import org.junit.runner.RunWith;
@@ -37,18 +31,12 @@
 import javax.ws.rs.WebApplicationException;
 import javax.ws.rs.core.Response;
 import java.util.List;
->>>>>>> bd8f7dd2
 
 import static org.junit.Assert.assertEquals;
 import static org.junit.Assert.fail;
 
 @RunWith(JMockit.class)
-<<<<<<< HEAD
-public class PriamInstanceResourceTest
-{
-=======
 public class PriamInstanceResourceTest {
->>>>>>> bd8f7dd2
     private static final String APP_NAME = "myApp";
     private static final int NODE_ID = 3;
 
@@ -66,13 +54,7 @@
     }
 
     @Test
-<<<<<<< HEAD
-    public void getInstances(@Mocked final PriamInstance instance1,
-        @Mocked final PriamInstance instance2, @Mocked final PriamInstance instance3)
-    {
-=======
     public void getInstances(@Mocked final PriamInstance instance1, @Mocked final PriamInstance instance2, @Mocked final PriamInstance instance3) {
->>>>>>> bd8f7dd2
         new Expectations() {
             List<PriamInstance> instances = ImmutableList.of(instance1, instance2, instance3);
 
@@ -94,12 +76,7 @@
     }
 
     @Test
-<<<<<<< HEAD
-    public void getInstance(@Mocked final PriamInstance instance)
-    {
-=======
     public void getInstance(@Mocked final PriamInstance instance) {
->>>>>>> bd8f7dd2
         final String expected = "plain text describing the instance";
         new Expectations() {
             {
@@ -134,12 +111,7 @@
     }
 
     @Test
-<<<<<<< HEAD
-    public void createInstance(@Mocked final PriamInstance instance)
-    {
-=======
     public void createInstance(@Mocked final PriamInstance instance) {
->>>>>>> bd8f7dd2
         final String instanceID = "i-abc123";
         final String hostname = "dom.com";
         final String ip = "123.123.123.123";
@@ -147,13 +119,6 @@
         final String token = "1234567890";
 
         new Expectations() {
-<<<<<<< HEAD
-          {
-              config.getAppName(); result = APP_NAME;
-              factory.create(APP_NAME, NODE_ID, instanceID, hostname, ip, rack, null, token); result = instance;
-              instance.getId(); result = NODE_ID;
-          }
-=======
             {
                 config.getAppName();
                 result = APP_NAME;
@@ -162,7 +127,6 @@
                 instance.getId();
                 result = NODE_ID;
             }
->>>>>>> bd8f7dd2
         };
 
         Response response = resource.createInstance(NODE_ID, instanceID, hostname, ip, rack, token);
@@ -171,16 +135,6 @@
     }
 
     @Test
-<<<<<<< HEAD
-    public void deleteInstance(@Mocked final PriamInstance instance)
-    {
-        new Expectations() {
-          {
-              config.getAppName(); result = APP_NAME;
-              factory.getInstance(APP_NAME, config.getDC(), NODE_ID); result = instance;
-              factory.delete(instance);
-          }
-=======
     public void deleteInstance(@Mocked final PriamInstance instance) {
         new Expectations() {
             {
@@ -190,7 +144,6 @@
                 result = instance;
                 factory.delete(instance);
             }
->>>>>>> bd8f7dd2
         };
 
         Response response = resource.deleteInstance(NODE_ID);
