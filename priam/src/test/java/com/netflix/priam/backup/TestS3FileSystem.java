--- conflicted
+++ resolved
@@ -1,16 +1,3 @@
-<<<<<<< HEAD
-package com.netflix.priam.backup;
-
-import java.io.BufferedOutputStream;
-import java.io.File;
-import java.io.FileOutputStream;
-import java.io.IOException;
-import java.util.List;
-
-import junit.framework.Assert;
-import mockit.Mock;
-import mockit.MockUp;
-=======
 /*
  * Copyright 2017 Netflix, Inc.
  *
@@ -27,7 +14,6 @@
  * limitations under the License.
  *
  */
->>>>>>> bd8f7dd2
 
 package com.netflix.priam.backup;
 
@@ -62,12 +48,7 @@
     private static String FILE_PATH = "target/data/Keyspace1/Standard1/backups/201108082320/Keyspace1-Standard1-ia-1-Data.db";
 
     @BeforeClass
-<<<<<<< HEAD
-    public static void setup() throws InterruptedException, IOException
-    {
-=======
     public static void setup() throws InterruptedException, IOException {
->>>>>>> bd8f7dd2
         new MockS3PartUploader();
         new MockAmazonS3Client();
 
@@ -165,20 +146,11 @@
 
     // Mock Nodeprobe class
     @Ignore
-<<<<<<< HEAD
-    public static class MockS3PartUploader extends MockUp<S3PartUploader>
-    {
-        public static int compattempts = 0;
-        public static int partAttempts = 0;
-        public static boolean partFailure = false;
-        public static boolean completionFailure = false;
-=======
     static class MockS3PartUploader extends MockUp<S3PartUploader> {
         static int compattempts = 0;
         static int partAttempts = 0;
         static boolean partFailure = false;
         static boolean completionFailure = false;
->>>>>>> bd8f7dd2
         private static List<PartETag> partETags;
 
         @Mock
@@ -223,17 +195,10 @@
     }
 
     @Ignore
-<<<<<<< HEAD
-    public static class MockAmazonS3Client extends MockUp<AmazonS3Client>
-    {
-        public static boolean ruleAvailable = false;
-        public static BucketLifecycleConfiguration bconf = new BucketLifecycleConfiguration();
-=======
     static class MockAmazonS3Client extends MockUp<AmazonS3Client> {
         static boolean ruleAvailable = false;
         static BucketLifecycleConfiguration bconf = new BucketLifecycleConfiguration();
 
->>>>>>> bd8f7dd2
         @Mock
         public void $init() {
         }
