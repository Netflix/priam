--- conflicted
+++ resolved
@@ -404,7 +404,6 @@
 		return "CassandraDaemon";
 	}
 
-<<<<<<< HEAD
     public String getYamlLocation()
     {
         return "conf/cassandra.yaml";
@@ -429,15 +428,9 @@
 	public String getTargetCFName() {
 		return null;
 	}
-
-=======
->>>>>>> 23fd5782
-	@Override
-	public boolean doesCassandraStartManually() {
-		return false;
-	}
-<<<<<<< HEAD
-
-=======
->>>>>>> 23fd5782
+    
+    @Override
+    public boolean doesCassandraStartManually() {
+	return false;
+    }
 }