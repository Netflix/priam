/**
 * Copyright 2013 Netflix, Inc.
 *
 * Licensed under the Apache License, Version 2.0 (the "License");
 * you may not use this file except in compliance with the License.
 * You may obtain a copy of the License at
 *
 *     http://www.apache.org/licenses/LICENSE-2.0
 *
 * Unless required by applicable law or agreed to in writing, software
 * distributed under the License is distributed on an "AS IS" BASIS,
 * WITHOUT WARRANTIES OR CONDITIONS OF ANY KIND, either express or implied.
 * See the License for the specific language governing permissions and
 * limitations under the License.
 */
package com.netflix.priam.aws;

import java.io.BufferedInputStream;
import java.io.InputStream;
import java.io.OutputStream;
import java.lang.management.ManagementFactory;
import java.util.Date;
import java.util.Iterator;
import java.util.List;
import java.util.concurrent.LinkedBlockingQueue;
import java.util.concurrent.atomic.AtomicInteger;
import java.util.concurrent.atomic.AtomicLong;
import javax.management.MBeanServer;
import javax.management.ObjectName;

import com.google.common.collect.Lists;
import com.google.common.util.concurrent.RateLimiter;
import org.apache.commons.lang.StringUtils;
import org.slf4j.Logger;
import org.slf4j.LoggerFactory;

import com.amazonaws.services.s3.AmazonS3;
import com.amazonaws.services.s3.AmazonS3Client;
import com.amazonaws.services.s3.model.BucketLifecycleConfiguration;
import com.amazonaws.services.s3.model.BucketLifecycleConfiguration.Rule;
import com.amazonaws.services.s3.model.InitiateMultipartUploadRequest;
import com.amazonaws.services.s3.model.InitiateMultipartUploadResult;
import com.amazonaws.services.s3.model.PartETag;
import com.amazonaws.services.s3.model.S3Object;
import com.google.inject.Inject;
import com.google.inject.Provider;
import com.google.inject.Singleton;
import com.netflix.priam.IConfiguration;
import com.netflix.priam.ICredential;
import com.netflix.priam.backup.AbstractBackupPath;
import com.netflix.priam.backup.BackupRestoreException;
import com.netflix.priam.backup.IBackupFileSystem;
import com.netflix.priam.backup.RangeReadInputStream;
import com.netflix.priam.compress.ICompression;
<<<<<<< HEAD
import com.netflix.priam.scheduler.BlockingSubmitThreadPoolExecutor;
import com.netflix.priam.utils.Throttle;
=======
import com.netflix.priam.scheduler.CustomizedThreadPoolExecutor;
>>>>>>> 74b71289

/**
 * Implementation of IBackupFileSystem for S3
 */
@Singleton
public class S3FileSystem implements IBackupFileSystem, S3FileSystemMBean
{
    private static final Logger logger = LoggerFactory.getLogger(S3FileSystem.class);
    private static final int MAX_CHUNKS = 10000;
    private static final long UPLOAD_TIMEOUT = (2 * 60 * 60 * 1000L);
    private static final long MAX_BUFFERED_IN_STREAM_SIZE = 5 * 1024 * 1024;

    private final Provider<AbstractBackupPath> pathProvider;
    private final ICompression compress;
    private final IConfiguration config;
    private final ICredential cred;
<<<<<<< HEAD
    private Throttle throttle;
    private BlockingSubmitThreadPoolExecutor executor;
=======
    private RateLimiter rateLimiter;
    private CustomizedThreadPoolExecutor executor;
>>>>>>> 74b71289

    private AtomicLong bytesDownloaded = new AtomicLong();
    private AtomicLong bytesUploaded = new AtomicLong();
    private AtomicInteger uploadCount = new AtomicInteger();
    private AtomicInteger downloadCount = new AtomicInteger();

    private final AmazonS3Client s3Client;

    @Inject
    public S3FileSystem(Provider<AbstractBackupPath> pathProvider, ICompression compress, final IConfiguration config, ICredential cred)
    {
        this.pathProvider = pathProvider;
        this.compress = compress;
        this.config = config;
        this.cred = cred;
        int threads = config.getMaxBackupUploadThreads();
        LinkedBlockingQueue<Runnable> queue = new LinkedBlockingQueue<Runnable>(threads);
<<<<<<< HEAD
        this.executor = new BlockingSubmitThreadPoolExecutor(threads, queue, UPLOAD_TIMEOUT);
        this.throttle = new Throttle(this.getClass().getCanonicalName(), new Throttle.ThroughputFunction()
        {
            public int targetThroughput()
            {
                int throttleLimit = config.getUploadThrottle();
                if (throttleLimit < 1)
                    return 0;
                int totalBytesPerMS = (throttleLimit * 1024 * 1024) / 1000;
                return totalBytesPerMS;
            }
        });
=======
        this.executor = new CustomizedThreadPoolExecutor(threads, queue, UPLOAD_TIMEOUT);

        double throttleLimit = config.getUploadThrottle();
        rateLimiter = RateLimiter.create(throttleLimit < 1 ? Double.MAX_VALUE : throttleLimit);
>>>>>>> 74b71289

        MBeanServer mbs = ManagementFactory.getPlatformMBeanServer();
        String mbeanName = MBEAN_NAME;
        try
        {
            mbs.registerMBean(this, new ObjectName(mbeanName));
        }
        catch (Exception e)
        {
            throw new RuntimeException(e);
        }

        s3Client = new AmazonS3Client(cred.getAwsCredentialProvider());
        s3Client.setEndpoint(getS3Endpoint());
    }

    /*
     * S3 End point information
     * http://docs.aws.amazon.com/general/latest/gr/rande.html#s3_region
     */
    private String getS3Endpoint()
    {
        final String curRegion = config.getDC();
        if("us-east-1".equalsIgnoreCase(curRegion))
            return "s3.amazonaws.com";
        if("eu-west-1".equalsIgnoreCase(curRegion))
            return "s3-eu-west-1.amazonaws.com";
        if("us-west-1".equalsIgnoreCase(curRegion))
            return "s3-us-west-1.amazonaws.com";
        if("us-west-2".equalsIgnoreCase(curRegion))
            return "s3-us-west-2.amazonaws.com";
        if("sa-east-1".equalsIgnoreCase(curRegion))
            return "s3-sa-east-1.amazonaws.com";
        throw new IllegalStateException("Unsupported region for this application: " + curRegion);
    }

    @Override
    public void download(AbstractBackupPath path, OutputStream os) throws BackupRestoreException
    {
        try
        {
            logger.info("Downloading " + path.getRemotePath());
            downloadCount.incrementAndGet();
            AmazonS3 client = getS3Client();
            S3Object obj = client.getObject(getPrefix(), path.getRemotePath());
//            compress.decompressAndClose(obj.getObjectContent(), os);
//            bytesDownloaded.addAndGet(obj.getObjectMetadata().getContentLength());

            long contentLen = obj.getObjectMetadata().getContentLength();
            path.setSize(contentLen);
            RangeReadInputStream rris = new RangeReadInputStream(client, getPrefix(), path);            
            final long bufSize = MAX_BUFFERED_IN_STREAM_SIZE > contentLen ? contentLen : MAX_BUFFERED_IN_STREAM_SIZE;
            compress.decompressAndClose(new BufferedInputStream(rris, (int)bufSize), os);
            bytesDownloaded.addAndGet(contentLen);
        }
        catch (Exception e)
        {
            throw new BackupRestoreException(e.getMessage(), e);
        }
    }

    @Override
    public void upload(AbstractBackupPath path, InputStream in) throws BackupRestoreException
    {
        uploadCount.incrementAndGet();
        AmazonS3 s3Client = getS3Client();
        InitiateMultipartUploadRequest initRequest = new InitiateMultipartUploadRequest(config.getBackupPrefix(), path.getRemotePath());
        InitiateMultipartUploadResult initResponse = s3Client.initiateMultipartUpload(initRequest);
        DataPart part = new DataPart(config.getBackupPrefix(), path.getRemotePath(), initResponse.getUploadId());
        List<PartETag> partETags = Lists.newArrayList();
        long chunkSize = config.getBackupChunkSize();
        if (path.getSize() > 0)
            chunkSize = (path.getSize() / chunkSize >= MAX_CHUNKS) ? (path.getSize() / (MAX_CHUNKS - 1)) : chunkSize;
        logger.info(String.format("Uploading to %s with chunk size %d", path.getRemotePath(), chunkSize));
        try
        {
            Iterator<byte[]> chunks = compress.compress(in, chunkSize);
            // Upload parts.
            int partNum = 0;
            while (chunks.hasNext())
            {
                byte[] chunk = chunks.next();
                rateLimiter.acquire(chunk.length);
                DataPart dp = new DataPart(++partNum, chunk, config.getBackupPrefix(), path.getRemotePath(), initResponse.getUploadId());
                S3PartUploader partUploader = new S3PartUploader(s3Client, dp, partETags);
                executor.submit(partUploader);
                bytesUploaded.addAndGet(chunk.length);
            }
            executor.sleepTillEmpty();
            if (partNum != partETags.size())
                throw new BackupRestoreException("Number of parts(" + partNum + ")  does not match the uploaded parts(" + partETags.size() + ")");
            new S3PartUploader(s3Client, part, partETags).completeUpload();
        }
        catch (Exception e)
        {
            new S3PartUploader(s3Client, part, partETags).abortUpload();
            throw new BackupRestoreException("Error uploading file " + path.getFileName(), e);
        }
    }

    @Override
    public int getActivecount()
    {
        return executor.getActiveCount();
    }

    @Override
    public Iterator<AbstractBackupPath> list(String path, Date start, Date till)
    {
        return new S3FileIterator(pathProvider, getS3Client(), path, start, till);
    }

    @Override
    public Iterator<AbstractBackupPath> listPrefixes(Date date)
    {
        return new S3PrefixIterator(config, pathProvider, getS3Client(), date);
    }

    /**
     * Note: Current limitation allows only 100 object expiration rules to be
     * set. Removes the rule is set to 0.
     */
    @Override
    public void cleanup()
    {
        AmazonS3 s3Client = getS3Client();
        String clusterPath = pathProvider.get().clusterPrefix("");
        BucketLifecycleConfiguration lifeConfig = s3Client.getBucketLifecycleConfiguration(config.getBackupPrefix());
        if (lifeConfig == null)
        {
            lifeConfig = new BucketLifecycleConfiguration();
            List<Rule> rules = Lists.newArrayList();
            lifeConfig.setRules(rules);
        }
        List<Rule> rules = lifeConfig.getRules();
        if (updateLifecycleRule(rules, clusterPath))
        {
            if( rules.size() > 0 ){
                lifeConfig.setRules(rules);
                s3Client.setBucketLifecycleConfiguration(config.getBackupPrefix(), lifeConfig);
            }
            else
                s3Client.deleteBucketLifecycleConfiguration(config.getBackupPrefix());
        }
    }

    private boolean updateLifecycleRule(List<Rule> rules, String prefix)
    {
        Rule rule = null;
        for (BucketLifecycleConfiguration.Rule lcRule : rules)
        {
            if (lcRule.getPrefix().equals(prefix))
            {
                rule = lcRule;
                break;
            }
        }
        if (rule == null && config.getBackupRetentionDays() <= 0)
            return false;
        if (rule != null && rule.getExpirationInDays() == config.getBackupRetentionDays())
        {
            logger.info("Cleanup rule already set");
            return false;
        }
        if (rule == null)
        {
            // Create a new rule
            rule = new BucketLifecycleConfiguration.Rule().withExpirationInDays(config.getBackupRetentionDays()).withPrefix(prefix);
            rule.setStatus(BucketLifecycleConfiguration.ENABLED);
            rule.setId(prefix);
            rules.add(rule);
            logger.info(String.format("Setting cleanup for %s to %d days", rule.getPrefix(), rule.getExpirationInDays()));
        }
        else if (config.getBackupRetentionDays() > 0)
        {
            logger.info(String.format("Setting cleanup for %s to %d days", rule.getPrefix(), config.getBackupRetentionDays()));
            rule.setExpirationInDays(config.getBackupRetentionDays());
        }
        else
        {
            logger.info(String.format("Removing cleanup rule for %s", rule.getPrefix()));
            rules.remove(rule);
        }
        return true;
    }

    private AmazonS3 getS3Client()
    {
        return s3Client;
    }

    /**
     * Get S3 prefix which will be used to locate S3 files
     */
    public String getPrefix()
    {
        String prefix;
        if (StringUtils.isNotBlank(config.getRestorePrefix()))
            prefix = config.getRestorePrefix();
        else
            prefix = config.getBackupPrefix();

        String[] paths = prefix.split(String.valueOf(S3BackupPath.PATH_SEP));
        return paths[0];
    }

    public void shutdown()
    {
        if (executor != null)
            executor.shutdown();
    }

    @Override
    public int downloadCount()
    {
        return downloadCount.get();
    }

    @Override
    public int uploadCount()
    {
        return uploadCount.get();
    }

    @Override
    public long bytesUploaded()
    {
        return bytesUploaded.get();
    }

    @Override
    public long bytesDownloaded()
    {
        return bytesDownloaded.get();
    }

    /**
     * This method does exactly as other download method.(Supposed to be overridden)
     * filePath parameter provides the diskPath of the downloaded file.
     * This path can be used to correlate the files which are Streamed In 
     * during Incremental Restores
     */
	@Override
	public void download(AbstractBackupPath path, OutputStream os,
			String filePath) throws BackupRestoreException {
		try {
			// Calling original Download method
			download(path, os);
		} catch (Exception e) {
			throw new BackupRestoreException(e.getMessage(), e);
		}

	}

}<|MERGE_RESOLUTION|>--- conflicted
+++ resolved
@@ -52,12 +52,7 @@
 import com.netflix.priam.backup.IBackupFileSystem;
 import com.netflix.priam.backup.RangeReadInputStream;
 import com.netflix.priam.compress.ICompression;
-<<<<<<< HEAD
 import com.netflix.priam.scheduler.BlockingSubmitThreadPoolExecutor;
-import com.netflix.priam.utils.Throttle;
-=======
-import com.netflix.priam.scheduler.CustomizedThreadPoolExecutor;
->>>>>>> 74b71289
 
 /**
  * Implementation of IBackupFileSystem for S3
@@ -74,13 +69,8 @@
     private final ICompression compress;
     private final IConfiguration config;
     private final ICredential cred;
-<<<<<<< HEAD
-    private Throttle throttle;
     private BlockingSubmitThreadPoolExecutor executor;
-=======
     private RateLimiter rateLimiter;
-    private CustomizedThreadPoolExecutor executor;
->>>>>>> 74b71289
 
     private AtomicLong bytesDownloaded = new AtomicLong();
     private AtomicLong bytesUploaded = new AtomicLong();
@@ -98,25 +88,9 @@
         this.cred = cred;
         int threads = config.getMaxBackupUploadThreads();
         LinkedBlockingQueue<Runnable> queue = new LinkedBlockingQueue<Runnable>(threads);
-<<<<<<< HEAD
         this.executor = new BlockingSubmitThreadPoolExecutor(threads, queue, UPLOAD_TIMEOUT);
-        this.throttle = new Throttle(this.getClass().getCanonicalName(), new Throttle.ThroughputFunction()
-        {
-            public int targetThroughput()
-            {
-                int throttleLimit = config.getUploadThrottle();
-                if (throttleLimit < 1)
-                    return 0;
-                int totalBytesPerMS = (throttleLimit * 1024 * 1024) / 1000;
-                return totalBytesPerMS;
-            }
-        });
-=======
-        this.executor = new CustomizedThreadPoolExecutor(threads, queue, UPLOAD_TIMEOUT);
-
         double throttleLimit = config.getUploadThrottle();
         rateLimiter = RateLimiter.create(throttleLimit < 1 ? Double.MAX_VALUE : throttleLimit);
->>>>>>> 74b71289
 
         MBeanServer mbs = ManagementFactory.getPlatformMBeanServer();
         String mbeanName = MBEAN_NAME;
