/*
 * Copyright 2013 Netflix, Inc.
 *
 * Licensed under the Apache License, Version 2.0 (the "License");
 * you may not use this file except in compliance with the License.
 * You may obtain a copy of the License at
 *
 * http://www.apache.org/licenses/LICENSE-2.0
 *
 * Unless required by applicable law or agreed to in writing, software
 * distributed under the License is distributed on an "AS IS" BASIS,
 * WITHOUT WARRANTIES OR CONDITIONS OF ANY KIND, either express or implied.
 * See the License for the specific language governing permissions and
 * limitations under the License.
 *
 */
package com.netflix.priam.aws;

import com.google.common.collect.Lists;
import com.google.inject.Inject;
import com.google.inject.Singleton;
import com.netflix.priam.config.IConfiguration;
import com.netflix.priam.identity.IMembership;
import com.netflix.priam.identity.IPriamInstanceFactory;
import com.netflix.priam.identity.InstanceIdentity;
import com.netflix.priam.identity.PriamInstance;
import com.netflix.priam.scheduler.SimpleTimer;
import com.netflix.priam.scheduler.Task;
import com.netflix.priam.scheduler.TaskTimer;
import org.slf4j.Logger;
import org.slf4j.LoggerFactory;

import java.util.HashSet;
import java.util.List;
import java.util.Random;
import java.util.Set;

/**
 * this class will associate an Public IP's with a new instance so they can talk
 * across the regions.
 * <p>
 * Requirement: 1) Nodes in the same region needs to be able to talk to each
 * other. 2) Nodes in other regions needs to be able to talk to t`he others in
 * the other region.
 * <p>
 * Assumption: 1) IPriamInstanceFactory will provide the membership... and will
 * be visible across the regions 2) IMembership amazon or any other
 * implementation which can tell if the instance is part of the group (ASG in
 * amazons case).
 */
@Singleton
public class UpdateSecuritySettings extends Task {
    private static final Logger logger = LoggerFactory.getLogger(UpdateSecuritySettings.class);
    public static final String JOBNAME = "Update_SG";
    public static boolean firstTimeUpdated = false;

    private static final Random ran = new Random();
    private final IMembership membership;
    private final IPriamInstanceFactory<PriamInstance> factory;

    @Inject
    //Note: do not parameterized the generic type variable to an implementation as it confuses Guice in the binding.
<<<<<<< HEAD
    public UpdateSecuritySettings(IConfiguration config, IMembership membership, IPriamInstanceFactory factory)
    {
=======
    public UpdateSecuritySettings(IConfiguration config, IMembership membership, IPriamInstanceFactory factory) {
>>>>>>> bd8f7dd2
        super(config);
        this.membership = membership;
        this.factory = factory;
    }

    /**
     * Seeds nodes execute this at the specifed interval.
     * Other nodes run only on startup.
     * Seeds in cassandra are the first node in each Availablity Zone.
     */
    @Override
    public void execute() {
        // if seed dont execute.
        int port = config.getSSLStoragePort();
        List<String> acls = membership.listACL(port, port);
        List<PriamInstance> instances = factory.getAllIds(config.getAppName());

        // iterate to add...
<<<<<<< HEAD
        List<String> add = Lists.newArrayList();
        List<PriamInstance> allInstances = factory.getAllIds(config.getAppName());
        for (PriamInstance instance : allInstances)
        {
=======
        Set<String> add = new HashSet<String>();
        List<PriamInstance> allInstances = factory.getAllIds(config.getAppName());
        for (PriamInstance instance : allInstances) {
>>>>>>> bd8f7dd2
            String range = instance.getHostIP() + "/32";
            if (!acls.contains(range))
                add.add(range);
        }
        if (add.size() > 0) {
            membership.addACL(add, port, port);
            firstTimeUpdated = true;
        }

        // just iterate to generate ranges.
        List<String> currentRanges = Lists.newArrayList();
        for (PriamInstance instance : instances) {
            String range = instance.getHostIP() + "/32";
            currentRanges.add(range);
        }

        // iterate to remove...
        List<String> remove = Lists.newArrayList();
        for (String acl : acls)
            if (!currentRanges.contains(acl)) // if not found then remove....
                remove.add(acl);
        if (remove.size() > 0) {
            membership.removeACL(remove, port, port);
            firstTimeUpdated = true;
        }
    }

    public static TaskTimer getTimer(InstanceIdentity id) {
        SimpleTimer return_;
        if (id.isSeed()) {
            logger.info("Seed node.  Instance id: {}"
                    + ", host ip: {}"
                    + ", host name: {}",
                    id.getInstance().getInstanceId(), id.getInstance().getHostIP(), id.getInstance().getHostName());
            return_ = new SimpleTimer(JOBNAME, 120 * 1000 + ran.nextInt(120 * 1000));
        } else
            return_ = new SimpleTimer(JOBNAME);
        return return_;
    }

    @Override
    public String getName() {
        return JOBNAME;
    }
}<|MERGE_RESOLUTION|>--- conflicted
+++ resolved
@@ -60,12 +60,7 @@
 
     @Inject
     //Note: do not parameterized the generic type variable to an implementation as it confuses Guice in the binding.
-<<<<<<< HEAD
-    public UpdateSecuritySettings(IConfiguration config, IMembership membership, IPriamInstanceFactory factory)
-    {
-=======
     public UpdateSecuritySettings(IConfiguration config, IMembership membership, IPriamInstanceFactory factory) {
->>>>>>> bd8f7dd2
         super(config);
         this.membership = membership;
         this.factory = factory;
@@ -84,16 +79,9 @@
         List<PriamInstance> instances = factory.getAllIds(config.getAppName());
 
         // iterate to add...
-<<<<<<< HEAD
-        List<String> add = Lists.newArrayList();
-        List<PriamInstance> allInstances = factory.getAllIds(config.getAppName());
-        for (PriamInstance instance : allInstances)
-        {
-=======
         Set<String> add = new HashSet<String>();
         List<PriamInstance> allInstances = factory.getAllIds(config.getAppName());
         for (PriamInstance instance : allInstances) {
->>>>>>> bd8f7dd2
             String range = instance.getHostIP() + "/32";
             if (!acls.contains(range))
                 add.add(range);
@@ -125,8 +113,8 @@
         SimpleTimer return_;
         if (id.isSeed()) {
             logger.info("Seed node.  Instance id: {}"
-                    + ", host ip: {}"
-                    + ", host name: {}",
+                            + ", host ip: {}"
+                            + ", host name: {}",
                     id.getInstance().getInstanceId(), id.getInstance().getHostIP(), id.getInstance().getHostName());
             return_ = new SimpleTimer(JOBNAME, 120 * 1000 + ran.nextInt(120 * 1000));
         } else
