/**
 * Copyright 2017 Netflix, Inc.
 *
 * Licensed under the Apache License, Version 2.0 (the "License");
 * you may not use this file except in compliance with the License.
 * You may obtain a copy of the License at
 *
 *     http://www.apache.org/licenses/LICENSE-2.0
 *
 * Unless required by applicable law or agreed to in writing, software
 * distributed under the License is distributed on an "AS IS" BASIS,
 * WITHOUT WARRANTIES OR CONDITIONS OF ANY KIND, either express or implied.
 * See the License for the specific language governing permissions and
 * limitations under the License.
 */
package com.netflix.priam;

import com.google.common.base.Preconditions;
import com.google.common.collect.Maps;
import com.netflix.priam.defaultimpl.PriamConfiguration;

import java.util.Map;
import java.util.Properties;

/**
 * Loads {@link System#getProperties()} as a source.
<<<<<<< HEAD
 * <p></p>
=======
 *
>>>>>>> 22c5d6f9
 * Implementation note: {@link #set(String, String)} does not write to system properties, but will write to a new map.
 * This means that setting values to this source has no effect on system properties or other instances of this class.
 */
public final class SystemPropertiesConfigSource extends AbstractConfigSource 
{
    private static final String BLANK = "";

    private final Map<String, String> data = Maps.newConcurrentMap();

    @Override
    public void intialize(final String asgName, final String region) 
    {
        super.intialize(asgName, region);

        Properties systemProps = System.getProperties();

        for (final String key : systemProps.stringPropertyNames()) 
        {
            if (!key.startsWith(PriamConfiguration.PRIAM_PRE))
                continue;
            final String value = systemProps.getProperty(key);
            if (value != null && !BLANK.equals(value)) 
            {
                data.put(key, value);
            }
        }
    }

    @Override
    public int size() 
    {
        return data.size();
    }

    @Override
    public String get(final String key) 
    {
        return data.get(key);
    }

    @Override
    public void set(final String key, final String value) 
    {
        Preconditions.checkNotNull(value, "Value can not be null for configurations.");
        data.put(key, value);
    }
}<|MERGE_RESOLUTION|>--- conflicted
+++ resolved
@@ -24,11 +24,7 @@
 
 /**
  * Loads {@link System#getProperties()} as a source.
-<<<<<<< HEAD
- * <p></p>
-=======
  *
->>>>>>> 22c5d6f9
  * Implementation note: {@link #set(String, String)} does not write to system properties, but will write to a new map.
  * This means that setting values to this source has no effect on system properties or other instances of this class.
  */
