/**
 * Copyright 2013 Netflix, Inc.
 *
 * Licensed under the Apache License, Version 2.0 (the "License");
 * you may not use this file except in compliance with the License.
 * You may obtain a copy of the License at
 *
 *     http://www.apache.org/licenses/LICENSE-2.0
 *
 * Unless required by applicable law or agreed to in writing, software
 * distributed under the License is distributed on an "AS IS" BASIS,
 * WITHOUT WARRANTIES OR CONDITIONS OF ANY KIND, either express or implied.
 * See the License for the specific language governing permissions and
 * limitations under the License.
 */
package com.netflix.priam;

import java.util.List;

/**
 * Interface for Priam's configuration
 * 
 */
public interface IConfiguration
{
    public void intialize();

    /**
     * @return Path to the home dir of Cassandra
     */
    public String getCassHome();

    public String getYamlLocation();

    /**
     * @return Path to Cassandra startup script
     */
    public String getCassStartupScript();

    /**
     * @return Path to Cassandra stop sript
     */
    public String getCassStopScript();

    /**
     * Eg: 'my_backup' will result in all files stored under this dir/prefix
     * 
     * @return Prefix that will be added to remote backup location
     */
    public String getBackupLocation();
    
    /** 
     * @return Get Backup retention in days
     */
    public int getBackupRetentionDays();

    /** 
     * @return Get list of racs to backup. Backup all racs if empty
     */
    public List<String> getBackupRacs();

    /**
     * Bucket name in case of AWS
     * 
     * @return Bucket name used for backups
     */
    public String getBackupPrefix();

    /**
     * Location containing backup files. Typically bucket name followed by path
     * to the clusters backup
     * 
     * @return
     */
    public String getRestorePrefix();

    /**
     * @return List of keyspaces to restore. If none, all keyspaces are
     *         restored.
     */
    public List<String> getRestoreKeySpaces();

    /**
     * @return Location of the local data dir
     */
    public String getDataFileLocation();

    /**
     * @return Location of local cache
     */
    public String getCacheLocation();

    /**
     * @return Location of local commit log dir
     */
    public String getCommitLogLocation();

    /**
     * @return Remote commit log location for backups
     */
    public String getBackupCommitLogLocation();

    /**
     * @return Preferred data part size for multi part uploads
     */
    public long getBackupChunkSize();

    /**
     * @return trus if commit log backup is enabled
     */
    public boolean isCommitLogBackup();

    /**
     * @return Cassandra's JMX port
     */
    public int getJmxPort();
        
    /**
     * Cassandra storage/cluster communication port
     * @return
     */
    public int getStoragePort();
    
    public int getSSLStoragePort();

    /**
     * @return Cassandra's thrift port
     */
    public int getThriftPort();

    /**
     * @return Snitch to be used in cassandra.yaml
     */
    public String getSnitch();

    /**
     * @return Cluster name
     */
    public String getAppName();

    /**
     * @return RAC (or zone for AWS)
     */
    public String getRac();

    /**
     * @return List of all RAC used for the cluster
     */
    public List<String> getRacs();

    /**
     * @return Local hostmame
     */
    public String getHostname();

    /**
     * @return Get instance name (for AWS)
     */
    public String getInstanceName();

    /**
     * @return Max heap size be used for Cassandra
     */
    public String getHeapSize();

    /**
     * @return New heap size for Cassandra
     */
    public String getHeapNewSize();

    /**
     * @return Backup hour for snapshot backups (0 - 23)
     */
    public int getBackupHour();

    /**
     * Specifies the start and end time used for restoring data (yyyyMMddHHmm
     * format) Eg: 201201132030,201201142030
     * 
     * @return Snapshot to be searched and restored
     */
    public String getRestoreSnapshot();

    /**
     * @return Get the Data Center name (or region for AWS)
     */
    public String getDC();

    /**
     * @param region
     *            Set the current data center
     */
    public void setDC(String region);

    /**
     * @return true if it is a multi regional cluster
     */
    public boolean isMultiDC();

    /**
     * @return Number of backup threads for uploading
     */
    public int getMaxBackupUploadThreads();

    /**
     * @return Number of download threads
     */
    public int getMaxBackupDownloadThreads();

    /**
     * @return true if restore should search for nearest token if current token
     *         is not found
     */
    public boolean isRestoreClosestToken();

    /**
     * Amazon specific setting to query ASG Membership
     */
    public String getASGName();
    
    /**
     * Get the security group associated with nodes in this cluster
     */
    public String getACLGroupName();

    /**
     * @return true if incremental backups are enabled
     */
    boolean isIncrBackup();

    /**
     * @return Get host IP
     */
    public String getHostIP();

    /**
     * @return Bytes per second to throttle for backups
     */
    public int getUploadThrottle();

    /**
     * @return true if Priam should local config file for tokens and seeds
     */
    boolean isLocalBootstrapEnabled();

    /**
     * @return In memory compaction limit
     */
    public int getInMemoryCompactionLimit();

    /**
     * @return Compaction throughput
     */    
    public int getCompactionThroughput();

    /**
     * @return compaction_throughput_mb_per_sec
     */
    public int getMaxHintWindowInMS();
    
    /**
     * @return hinted_handoff_throttle_delay_in_ms
     */
    public int getHintHandoffDelay();
    
    /**
     * @return Size of Cassandra max direct memory
     */
    public String getMaxDirectMemory();

    /**
     * @return Bootstrap cluster name (depends on another cass cluster)
     */
    public String getBootClusterName();
    
    /** 
     * @return Get the name of seed provider
     */
    public String getSeedProviderName();

    /**
     * @return Get Memtable throughput settings
     */
    public int getMemtableTotalSpaceMB();
    
    /**
     * @return stream_throughput_outbound_megabits_per_sec in yaml
     */
    public int getStreamingThroughputMB();
    
    /**
     * @return multithreaded_compaction in yaml
     */
    public boolean getMultithreadedCompaction();

    /**
     * Get the paritioner for this cassandra cluster/node.
     *
     * @return the fully-qualified name of the partitioner class
     */
    public String getPartitioner();

    /**
     * Support for c* 1.1 global key cache size
     */
    public String getKeyCacheSizeInMB();

    /**
     * Support for limiting the total number of keys in c* 1.1 global key cache.
     */
    public String getKeyCacheKeysToSave();

    /**
     * Support for c* 1.1 global row cache size
     */
    public String getRowCacheSizeInMB();

    /**
     * Support for limiting the total number of rows in c* 1.1 global row cache.
     */
    public String getRowCacheKeysToSave();

    /**
     * @return C* Process Name
     */
    public String getCassProcessName();

    /**
<<<<<<< HEAD
     * @return New Keyspace Name on Target Cluster
     */
    public String getTargetKSName();
    
    /**
     * @return New Column Family Name on Target Cluster
     */
    public String getTargetCFName();
    
    /**
     * @return true/false, if Cassandra needs to be started manually
     */
    public boolean doesCassandraStartManually();
=======
     * Defaults to 'allow all'.
     */
    public String getAuthenticator();

    /**
     * Defaults to 'allow all'.
     */
    public String getAuthorizer();
>>>>>>> 5c9d5d67
}<|MERGE_RESOLUTION|>--- conflicted
+++ resolved
@@ -326,7 +326,16 @@
     public String getCassProcessName();
 
     /**
-<<<<<<< HEAD
+     * Defaults to 'allow all'.
+     */
+    public String getAuthenticator();
+
+    /**
+     * Defaults to 'allow all'.
+     */
+    public String getAuthorizer();
+
+    /**
      * @return New Keyspace Name on Target Cluster
      */
     public String getTargetKSName();
@@ -340,14 +349,5 @@
      * @return true/false, if Cassandra needs to be started manually
      */
     public boolean doesCassandraStartManually();
-=======
-     * Defaults to 'allow all'.
-     */
-    public String getAuthenticator();
-
-    /**
-     * Defaults to 'allow all'.
-     */
-    public String getAuthorizer();
->>>>>>> 5c9d5d67
+
 }