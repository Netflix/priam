--- conflicted
+++ resolved
@@ -151,17 +151,6 @@
 
     private void setHealthy() {
         this.isHealthy.set(
-<<<<<<< HEAD
-            isRestoring() ||
-                (isCassandraProcessAlive() &&
-                    isRequiredDirectoriesExist() &&
-                    isGossipActive() &&
-                    isYmlWritten() &&
-                    isHealthyOverride() &&
-                    isNativeTransportActive()
-                )
-        );
-=======
                 isRestoring()
                         || (isCassandraProcessAlive()
                                 && isRequiredDirectoriesExist()
@@ -169,7 +158,6 @@
                                 && isYmlWritten()
                                 && isHealthyOverride()
                                 && isNativeTransportActive()));
->>>>>>> d51660ed
     }
 
     public boolean isYmlWritten() {
