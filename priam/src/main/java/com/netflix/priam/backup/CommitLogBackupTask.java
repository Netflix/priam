--- conflicted
+++ resolved
@@ -43,16 +43,9 @@
 
 
     @Inject
-<<<<<<< HEAD
-    public CommitLogBackupTask(IConfiguration config, Provider<AbstractBackupPath> pathFactory, 
-            CommitLogBackup clBackup, @Named("backup") IFileSystemContext  backupFileSystemCtx)
-    {
-    	super(config, backupFileSystemCtx, pathFactory);
-=======
     public CommitLogBackupTask(IConfiguration config, Provider<AbstractBackupPath> pathFactory,
                                CommitLogBackup clBackup, IFileSystemContext backupFileSystemCtx) {
         super(config, backupFileSystemCtx, pathFactory);
->>>>>>> bd8f7dd2
         this.clBackup = clBackup;
     }
 
