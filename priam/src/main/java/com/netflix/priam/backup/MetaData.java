/*
 * Copyright 2013 Netflix, Inc.
 *
 * Licensed under the Apache License, Version 2.0 (the "License");
 * you may not use this file except in compliance with the License.
 * You may obtain a copy of the License at
 *
 * http://www.apache.org/licenses/LICENSE-2.0
 *
 * Unless required by applicable law or agreed to in writing, software
 * distributed under the License is distributed on an "AS IS" BASIS,
 * WITHOUT WARRANTIES OR CONDITIONS OF ANY KIND, either express or implied.
 * See the License for the specific language governing permissions and
 * limitations under the License.
 *
 */
package com.netflix.priam.backup;

import com.google.common.collect.Lists;
import com.google.inject.Inject;
import com.google.inject.Provider;
<<<<<<< HEAD
import com.google.inject.name.Named;
import com.netflix.priam.IConfiguration;
=======
>>>>>>> bd8f7dd2
import com.netflix.priam.backup.AbstractBackupPath.BackupFileType;
import com.netflix.priam.backup.IMessageObserver.BACKUP_MESSAGE_TYPE;
import com.netflix.priam.config.IConfiguration;
import com.netflix.priam.utils.RetryableCallable;
import org.apache.commons.io.FileUtils;
import org.json.simple.JSONArray;
import org.json.simple.parser.JSONParser;
import org.slf4j.Logger;
import org.slf4j.LoggerFactory;

import java.io.*;
import java.text.ParseException;
import java.util.ArrayList;
import java.util.List;

/**
 * Class to create a meta data file with a list of snapshot files. Also list the
 * contents of a meta data file.
 */
public class MetaData {
    private static final Logger logger = LoggerFactory.getLogger(MetaData.class);
    private final Provider<AbstractBackupPath> pathFactory;
    private static List<IMessageObserver> observers = new ArrayList<IMessageObserver>();
    private final List<String> metaRemotePaths = new ArrayList<String>();
    private final IBackupFileSystem fs;

    @Inject
<<<<<<< HEAD
    public MetaData(Provider<AbstractBackupPath> pathFactory, @Named("backup") IFileSystemContext backupFileSystemCtx, IConfiguration config)
=======
    public MetaData(Provider<AbstractBackupPath> pathFactory, IFileSystemContext backupFileSystemCtx, IConfiguration config)
>>>>>>> bd8f7dd2

    {
        this.pathFactory = pathFactory;
        this.fs = backupFileSystemCtx.getFileStrategy(config);
    }

    public AbstractBackupPath set(List<AbstractBackupPath> bps, String snapshotName) throws Exception {
        File metafile = createTmpMetaFile();
        try(FileWriter fr = new FileWriter(metafile)) {
            JSONArray jsonObj = new JSONArray();
            for (AbstractBackupPath filePath : bps)
                jsonObj.add(filePath.getRemotePath());
            fr.write(jsonObj.toJSONString());
        }
        AbstractBackupPath backupfile = decorateMetaJson(metafile, snapshotName);
        try {
            upload(backupfile);

            addToRemotePath(backupfile.getRemotePath());
            if (metaRemotePaths.size() > 0) {
                notifyObservers();
            }
        } finally {
            FileUtils.deleteQuietly(metafile);
        }

        return backupfile;
    }

    /*
    From the meta.json to be created, populate its meta data for the backup file.
     */
    public AbstractBackupPath decorateMetaJson(File metafile, String snapshotName) throws ParseException {
        AbstractBackupPath backupfile = pathFactory.get();
        backupfile.parseLocal(metafile, BackupFileType.META);
        backupfile.time = backupfile.parseDate(snapshotName);
        return backupfile;
    }


    /*
     * Determines the existence of the backup meta file.  This meta file could be snapshot (meta.json) or 
     * incrementals (meta_keyspace_cf..json).
     * 
     * @param backup meta file to search
     * @return true if backup meta file exist, false otherwise.
     */
    public Boolean doesExist(final AbstractBackupPath meta) {
        try {
            new RetryableCallable<Void>() {
                @Override
                public Void retriableCall() throws Exception {
                    fs.download(meta, new FileOutputStream(meta.newRestoreFile())); //download actual file to disk
                    return null;
                }
            }.call();

        } catch (Exception e) {
            logger.error("Error downloading the Meta data try with a different date...", e);
        }

        return meta.newRestoreFile().exists();

    }

    private void upload(final AbstractBackupPath bp) throws Exception {
        new RetryableCallable<Void>() {
            @Override
            public Void retriableCall() throws Exception {
                fs.upload(bp, bp.localReader());
                return null;
            }
        }.call();

        bp.setCompressedFileSize(fs.getBytesUploaded());
    }
<<<<<<< HEAD
    
    public File createTmpMetaFile() throws IOException{
=======

    public File createTmpMetaFile() throws IOException {
>>>>>>> bd8f7dd2
        File metafile = File.createTempFile("meta", ".json");
        File destFile = new File(metafile.getParent(), "meta.json");
        if (destFile.exists())
            destFile.delete();
        FileUtils.moveFile(metafile, destFile);
        return destFile;
    }

    public static void addObserver(IMessageObserver observer) {
        observers.add(observer);
    }

    public static void removeObserver(IMessageObserver observer) {
        observers.remove(observer);
    }

    private void notifyObservers() {
        for (IMessageObserver observer : observers) {
            if (observer != null) {
                logger.debug("Updating snapshot observers now ...");
                observer.update(BACKUP_MESSAGE_TYPE.META, metaRemotePaths);
            } else
                logger.info("Observer is Null, hence can not notify ...");
        }
    }

    private void addToRemotePath(String remotePath) {
        metaRemotePaths.add(remotePath);
    }

    public List<AbstractBackupPath> toJson(File input) {
        List<AbstractBackupPath> files = Lists.newArrayList();
        try {
            JSONArray jsonObj = (JSONArray) new JSONParser().parse(new FileReader(input));
            for (int i = 0; i < jsonObj.size(); i++) {
                AbstractBackupPath p = pathFactory.get();
                p.parseRemote((String) jsonObj.get(i));
                files.add(p);
            }

<<<<<<< HEAD
	protected void addToRemotePath(String remotePath) {
		metaRemotePaths.add(remotePath);
	}
	
    public List<AbstractBackupPath> toJson(File input) {
    	List<AbstractBackupPath> files = Lists.newArrayList();
    	try{
    		
            JSONArray jsonObj = (JSONArray) new JSONParser().parse(new FileReader(input));
            for (int i = 0; i < jsonObj.size(); i++)
            {
                AbstractBackupPath p = pathFactory.get();
                p.parseRemote((String) jsonObj.get(i));
                files.add(p);
            }
            
    	} catch (Exception ex) {
    		throw new RuntimeException("Error transforming file " + input.getAbsolutePath() + " to JSON format.  Msg:" + ex.getLocalizedMessage(), ex);
    	}

        logger.debug("Transformed file " + input.getAbsolutePath() + " to JSON.  Number of JSON elements: " + files.size());
        return files;
    }	
=======
        } catch (Exception ex) {
            throw new RuntimeException("Error transforming file " + input.getAbsolutePath() + " to JSON format.  Msg:" + ex.getLocalizedMessage(), ex);
        }
>>>>>>> bd8f7dd2

        logger.debug("Transformed file {} to JSON.  Number of JSON elements: {}", input.getAbsolutePath(), files.size());
        return files;
    }
}<|MERGE_RESOLUTION|>--- conflicted
+++ resolved
@@ -19,11 +19,6 @@
 import com.google.common.collect.Lists;
 import com.google.inject.Inject;
 import com.google.inject.Provider;
-<<<<<<< HEAD
-import com.google.inject.name.Named;
-import com.netflix.priam.IConfiguration;
-=======
->>>>>>> bd8f7dd2
 import com.netflix.priam.backup.AbstractBackupPath.BackupFileType;
 import com.netflix.priam.backup.IMessageObserver.BACKUP_MESSAGE_TYPE;
 import com.netflix.priam.config.IConfiguration;
@@ -51,11 +46,7 @@
     private final IBackupFileSystem fs;
 
     @Inject
-<<<<<<< HEAD
-    public MetaData(Provider<AbstractBackupPath> pathFactory, @Named("backup") IFileSystemContext backupFileSystemCtx, IConfiguration config)
-=======
     public MetaData(Provider<AbstractBackupPath> pathFactory, IFileSystemContext backupFileSystemCtx, IConfiguration config)
->>>>>>> bd8f7dd2
 
     {
         this.pathFactory = pathFactory;
@@ -97,9 +88,9 @@
 
 
     /*
-     * Determines the existence of the backup meta file.  This meta file could be snapshot (meta.json) or 
+     * Determines the existence of the backup meta file.  This meta file could be snapshot (meta.json) or
      * incrementals (meta_keyspace_cf..json).
-     * 
+     *
      * @param backup meta file to search
      * @return true if backup meta file exist, false otherwise.
      */
@@ -132,13 +123,8 @@
 
         bp.setCompressedFileSize(fs.getBytesUploaded());
     }
-<<<<<<< HEAD
-    
-    public File createTmpMetaFile() throws IOException{
-=======
 
     public File createTmpMetaFile() throws IOException {
->>>>>>> bd8f7dd2
         File metafile = File.createTempFile("meta", ".json");
         File destFile = new File(metafile.getParent(), "meta.json");
         if (destFile.exists())
@@ -179,35 +165,9 @@
                 files.add(p);
             }
 
-<<<<<<< HEAD
-	protected void addToRemotePath(String remotePath) {
-		metaRemotePaths.add(remotePath);
-	}
-	
-    public List<AbstractBackupPath> toJson(File input) {
-    	List<AbstractBackupPath> files = Lists.newArrayList();
-    	try{
-    		
-            JSONArray jsonObj = (JSONArray) new JSONParser().parse(new FileReader(input));
-            for (int i = 0; i < jsonObj.size(); i++)
-            {
-                AbstractBackupPath p = pathFactory.get();
-                p.parseRemote((String) jsonObj.get(i));
-                files.add(p);
-            }
-            
-    	} catch (Exception ex) {
-    		throw new RuntimeException("Error transforming file " + input.getAbsolutePath() + " to JSON format.  Msg:" + ex.getLocalizedMessage(), ex);
-    	}
-
-        logger.debug("Transformed file " + input.getAbsolutePath() + " to JSON.  Number of JSON elements: " + files.size());
-        return files;
-    }	
-=======
         } catch (Exception ex) {
             throw new RuntimeException("Error transforming file " + input.getAbsolutePath() + " to JSON format.  Msg:" + ex.getLocalizedMessage(), ex);
         }
->>>>>>> bd8f7dd2
 
         logger.debug("Transformed file {} to JSON.  Number of JSON elements: {}", input.getAbsolutePath(), files.size());
         return files;
