--- conflicted
+++ resolved
@@ -17,13 +17,6 @@
 package com.netflix.priam.backup;
 
 import com.google.common.collect.Lists;
-<<<<<<< HEAD
-
-import org.slf4j.Logger;
-import org.slf4j.LoggerFactory;
-
-=======
->>>>>>> bd8f7dd2
 import com.google.inject.Inject;
 import com.google.inject.Provider;
 import com.netflix.priam.backup.AbstractBackupPath.BackupFileType;
@@ -46,26 +39,6 @@
     public static final String SNAPSHOT_FOLDER = "snapshots";
 
     protected final Provider<AbstractBackupPath> pathFactory;
-<<<<<<< HEAD
-    protected IBackupFileSystem fs;
-
-    @Inject
-    public AbstractBackup(IConfiguration config, @Named("backup") IFileSystemContext backupFileSystemCtx
-    		,Provider<AbstractBackupPath> pathFactory)
-    {
-        super(config);
-        this.pathFactory = pathFactory;
-        this.fs = backupFileSystemCtx.getFileStrategy(config);
-    }
-
-    /*
-     * A means to override the type of backup strategy chosen via BackupFileSystemContext
-     */
-    protected void setFileSystem(IBackupFileSystem fs) {
-    	this.fs = fs;
-    } 
-    
-=======
 
     protected IBackupFileSystem fs;
 
@@ -84,7 +57,6 @@
         this.fs = fs;
     }
 
->>>>>>> bd8f7dd2
     /**
      * Upload files in the specified dir. Does not delete the file in case of
      * error.  The files are uploaded serially.
@@ -102,13 +74,12 @@
             bp.parseLocal(file, type);
 
             try {
-                logger.debug("About to upload file {} for backup", file.getCanonicalFile());
+                logger.info("About to upload file {} for backup", file.getCanonicalFile());
 
                 AbstractBackupPath abp = new RetryableCallable<AbstractBackupPath>(3, RetryableCallable.DEFAULT_WAIT_TIME) {
                     public AbstractBackupPath retriableCall() throws Exception {
                         upload(bp);
-                        if(!file.delete())
-                            logger.warn(String.format("Failed to delete local file %s.", file));
+                        file.delete();
                         return bp;
                     }
                 }.call();
@@ -117,17 +88,10 @@
                     bps.add(abp);
 
                 addToRemotePath(abp.getRemotePath());
-<<<<<<< HEAD
-            }
-            catch(Exception e)
-            {
-            	logger.error(String.format("Failed to upload local file %s within CF %s. Ignoring to continue with rest of backup.", file.getCanonicalFile(), parent.getAbsolutePath()), e);
-=======
             } catch (Exception e) {
                 //Throw exception to the caller. This will allow them to take appropriate decision.
                 logger.error("Failed to upload local file {} within CF {}.", file.getCanonicalFile(), parent.getAbsolutePath(), e);
                 throw e;
->>>>>>> bd8f7dd2
             }
         }
         return bps;
