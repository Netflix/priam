--- conflicted
+++ resolved
@@ -23,12 +23,6 @@
 import org.apache.cassandra.io.util.FileUtils;
 import org.apache.cassandra.io.util.RandomAccessReader;
 import org.apache.commons.lang3.StringUtils;
-<<<<<<< HEAD
-
-import com.netflix.priam.IConfiguration;
-import com.netflix.priam.identity.InstanceIdentity;
-=======
->>>>>>> bd8f7dd2
 import org.joda.time.DateTime;
 import org.joda.time.format.DateTimeFormat;
 import org.joda.time.format.DateTimeFormatter;
@@ -82,12 +76,7 @@
         this.config = config;
     }
 
-<<<<<<< HEAD
-    public static String formatDate(Date d)
-    {
-=======
     public static String formatDate(Date d) {
->>>>>>> bd8f7dd2
         return new DateTime(d).toString(FMT);
     }
 
