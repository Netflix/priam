/**
 * Copyright 2013 Netflix, Inc.
 *
 * Licensed under the Apache License, Version 2.0 (the "License");
 * you may not use this file except in compliance with the License.
 * You may obtain a copy of the License at
 *
 *     http://www.apache.org/licenses/LICENSE-2.0
 *
 * Unless required by applicable law or agreed to in writing, software
 * distributed under the License is distributed on an "AS IS" BASIS,
 * WITHOUT WARRANTIES OR CONDITIONS OF ANY KIND, either express or implied.
 * See the License for the specific language governing permissions and
 * limitations under the License.
 */
package com.netflix.priam.backup;

import java.math.BigInteger;
import java.util.Collections;
import java.util.Date;
import java.util.Iterator;
import java.util.List;

import com.google.common.collect.Iterators;
import com.google.common.collect.Lists;
import org.apache.commons.collections.CollectionUtils;
import org.apache.commons.lang.StringUtils;
import org.slf4j.Logger;
import org.slf4j.LoggerFactory;

import com.google.inject.Inject;
import com.google.inject.Provider;
import com.google.inject.Singleton;
<<<<<<< HEAD
import com.google.inject.name.Named;
=======
import com.netflix.priam.ICassandraProcess;
>>>>>>> 5c9d5d67
import com.netflix.priam.IConfiguration;
import com.netflix.priam.backup.AbstractBackupPath.BackupFileType;
import com.netflix.priam.identity.InstanceIdentity;
import com.netflix.priam.scheduler.SimpleTimer;
import com.netflix.priam.scheduler.TaskTimer;
import com.netflix.priam.utils.RetryableCallable;
import com.netflix.priam.utils.Sleeper;
import com.netflix.priam.utils.SystemUtils;

/**
 * Main class for restoring data from backup
 */
@Singleton
public class Restore extends AbstractRestore
{
    public static final String JOBNAME = "AUTO_RESTORE_JOB";
    private static final Logger logger = LoggerFactory.getLogger(Restore.class);
    private final ICassandraProcess cassProcess;
    @Inject
    private Provider<AbstractBackupPath> pathProvider;
    @Inject
    private RestoreTokenSelector tokenSelector;
    @Inject
    private MetaData metaData;
    @Inject
    private InstanceIdentity id;

    @Inject
<<<<<<< HEAD
    public Restore(IConfiguration config, @Named("backup")IBackupFileSystem fs,Sleeper sleeper)
    {
        super(config, fs, JOBNAME, sleeper);
=======
    public Restore(IConfiguration config, Sleeper sleeper, ICassandraProcess cassProcess)
    {
        super(config, JOBNAME, sleeper);
        this.cassProcess = cassProcess;
>>>>>>> 5c9d5d67
    }

    @Override
    public void execute() throws Exception
    {
        if (isRestoreEnabled(config))
        {
            logger.info("Starting restore for " + config.getRestoreSnapshot());
            String[] restore = config.getRestoreSnapshot().split(",");
            AbstractBackupPath path = pathProvider.get();
            final Date startTime = path.parseDate(restore[0]);
            final Date endTime = path.parseDate(restore[1]);
            String origToken = id.getInstance().getToken();
            try
            {
                if (config.isRestoreClosestToken())
                {
                    restoreToken = tokenSelector.getClosestToken(new BigInteger(origToken), startTime);
                    id.getInstance().setToken(restoreToken.toString());
                }
                new RetryableCallable<Void>()
                {
                    public Void retriableCall() throws Exception
                    {
                        logger.info("Attempting restore");
                        restore(startTime, endTime);
                        logger.info("Restore completed");
                        // Wait for other server init to complete
                        sleeper.sleep(30000);
                        return null;
                    }
                }.call();
            }
            finally
            {
                id.getInstance().setToken(origToken);
            }
        }
        cassProcess.start(true);
    }

    /**
     * Restore backup data for the specified time range
     */
    public void restore(Date startTime, Date endTime) throws Exception
    {
        // Stop cassandra if its running and restoring all keyspaces
        if (config.getRestoreKeySpaces().size() == 0)
            cassProcess.stop();

        // Cleanup local data
        SystemUtils.cleanupDir(config.getDataFileLocation(), config.getRestoreKeySpaces());

        // Try and read the Meta file.
        List<AbstractBackupPath> metas = Lists.newArrayList();
        String prefix = "";
        if (StringUtils.isNotBlank(config.getRestorePrefix()))
            prefix = config.getRestorePrefix();
        else
            prefix = config.getBackupPrefix();
        logger.info("Looking for meta file here:  " + prefix);
        Iterator<AbstractBackupPath> backupfiles = fs.list(prefix, startTime, endTime);
        while (backupfiles.hasNext())
        {
            AbstractBackupPath path = backupfiles.next();
            if (path.type == BackupFileType.META)
                metas.add(path);
        }
        assert metas.size() != 0 : "[cass_backup] No snapshots found, Restore Failed.";

        Collections.sort(metas);
        AbstractBackupPath meta = Iterators.getLast(metas.iterator());
        logger.info("Meta file for restore " + meta.getRemotePath());

        // Download snapshot which is listed in the meta file.
        List<AbstractBackupPath> snapshots = metaData.get(meta);
        download(snapshots.iterator(), BackupFileType.SNAP);

        logger.info("Downloading incrementals");
        // Download incrementals (SST).
        Iterator<AbstractBackupPath> incrementals = fs.list(prefix, meta.time, endTime);
        download(incrementals, BackupFileType.SST);
    }

    public static TaskTimer getTimer()
    {
        return new SimpleTimer(JOBNAME);
    }

    @Override
    public String getName()
    {
        return JOBNAME;
    }

    public int getActiveCount()
    {
        return (executor == null) ? 0 : executor.getActiveCount();
    }

    public static boolean isRestoreEnabled(IConfiguration conf)
    {
        boolean isRestoreMode = StringUtils.isNotBlank(conf.getRestoreSnapshot());
        boolean isBackedupRac = (CollectionUtils.isEmpty(conf.getBackupRacs()) || conf.getBackupRacs().contains(conf.getRac()));
        return (isRestoreMode && isBackedupRac);
    }

}<|MERGE_RESOLUTION|>--- conflicted
+++ resolved
@@ -31,11 +31,8 @@
 import com.google.inject.Inject;
 import com.google.inject.Provider;
 import com.google.inject.Singleton;
-<<<<<<< HEAD
 import com.google.inject.name.Named;
-=======
 import com.netflix.priam.ICassandraProcess;
->>>>>>> 5c9d5d67
 import com.netflix.priam.IConfiguration;
 import com.netflix.priam.backup.AbstractBackupPath.BackupFileType;
 import com.netflix.priam.identity.InstanceIdentity;
@@ -64,16 +61,10 @@
     private InstanceIdentity id;
 
     @Inject
-<<<<<<< HEAD
-    public Restore(IConfiguration config, @Named("backup")IBackupFileSystem fs,Sleeper sleeper)
+    public Restore(IConfiguration config, @Named("backup")IBackupFileSystem fs,Sleeper sleeper, ICassandraProcess cassProcess)
     {
         super(config, fs, JOBNAME, sleeper);
-=======
-    public Restore(IConfiguration config, Sleeper sleeper, ICassandraProcess cassProcess)
-    {
-        super(config, JOBNAME, sleeper);
         this.cassProcess = cassProcess;
->>>>>>> 5c9d5d67
     }
 
     @Override
