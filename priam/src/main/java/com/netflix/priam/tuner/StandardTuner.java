--- conflicted
+++ resolved
@@ -20,19 +20,8 @@
 import com.netflix.priam.config.IConfiguration;
 import com.netflix.priam.identity.config.InstanceInfo;
 import com.netflix.priam.restore.Restore;
-<<<<<<< HEAD
-import org.apache.commons.collections4.CollectionUtils;
-import org.slf4j.Logger;
-import org.slf4j.LoggerFactory;
-import org.yaml.snakeyaml.DumperOptions;
-import org.yaml.snakeyaml.Yaml;
-
-import java.io.*;
-import java.nio.file.Paths;
-=======
 import java.io.*;
 import java.util.HashMap;
->>>>>>> d51660ed
 import java.util.List;
 import java.util.Map;
 import java.util.Properties;
@@ -63,13 +52,8 @@
     }
 
     @SuppressWarnings("unchecked")
-<<<<<<< HEAD
-    public void writeAllProperties(String yamlLocation, String hostname, String seedProvider) throws Exception
-    {
-=======
     public void writeAllProperties(String yamlLocation, String hostname, String seedProvider)
             throws Exception {
->>>>>>> d51660ed
         DumperOptions options = new DumperOptions();
         options.setDefaultFlowStyle(DumperOptions.FlowStyle.BLOCK);
         Yaml yaml = new Yaml(options);
@@ -127,14 +111,6 @@
         map.put("concurrent_writes", config.getConcurrentWritesCnt());
         map.put("concurrent_compactors", config.getConcurrentCompactorsCnt());
 
-<<<<<<< HEAD
-        // Add private ip address as broadcast_rpc_address. This will ensure that COPY function works correctly. 
-        map.put("broadcast_rpc_address", config.getInstanceDataRetriever().getPrivateIP());
-
-        map.put("tombstone_warn_threshold", config.getTombstoneWarnThreshold());
-        map.put("tombstone_failure_threshold", config.getTombstoneFailureThreshold());
-        map.put("streaming_keep_alive_period_in_secs", config.getStreamingKeepAlivePeriodInS());
-=======
         // Add private ip address as broadcast_rpc_address. This will ensure that COPY function
         // works correctly.
         map.put("broadcast_rpc_address", instanceInfo.getPrivateIP());
@@ -142,7 +118,6 @@
         map.put("tombstone_warn_threshold", config.getTombstoneWarnThreshold());
         map.put("tombstone_failure_threshold", config.getTombstoneFailureThreshold());
         map.put("streaming_keep_alive_period", config.getStreamingKeepAlivePeriod() + "s");
->>>>>>> d51660ed
 
         map.put("memtable_cleanup_threshold", config.getMemtableCleanupThreshold());
         map.put(
@@ -159,10 +134,7 @@
         // force to 1 until vnodes are properly supported
         map.put("num_tokens", 1);
 
-<<<<<<< HEAD
-=======
         // Additional C* Yaml properties, which can be set via Priam.extra.params
->>>>>>> d51660ed
         addExtraCassParams(map);
 
         // Custom specific C* yaml properties which might not be available in Apache C* OSS
@@ -244,34 +216,20 @@
         serverEnc.put("internode_encryption", config.getInternodeEncryption());
     }
 
-<<<<<<< HEAD
-    protected void configureCommitLogBackups() throws IOException
-    {
-        if (!config.isBackingUpCommitLogs())
-            return;
-=======
-    protected void configureCommitLogBackups() {
+    protected void configureCommitLogBackups() throws IOException {
         if (!config.isBackingUpCommitLogs()) return;
->>>>>>> d51660ed
         Properties props = new Properties();
         props.put("archive_command", config.getCommitLogBackupArchiveCmd());
         props.put("restore_command", config.getCommitLogBackupRestoreCmd());
         props.put("restore_directories", config.getCommitLogBackupRestoreFromDirs());
         props.put("restore_point_in_time", config.getCommitLogBackupRestorePointInTime());
 
-<<<<<<< HEAD
-        try (FileOutputStream fos = new FileOutputStream(new File(config.getCommitLogBackupPropsFile()))) {
-            props.store(fos, "cassandra commit log archive props, as written by priam");
-        } catch (IOException e) {
-            logger.error("Could not store commitlog_archiving.properties", e);
-            throw e;
-=======
         try (FileOutputStream fos =
                 new FileOutputStream(new File(config.getCommitLogBackupPropsFile()))) {
             props.store(fos, "cassandra commit log archive props, as written by priam");
         } catch (IOException e) {
             logger.error("Could not store commitlog_archiving.properties", e);
->>>>>>> d51660ed
+            throw e;
         }
     }
 
