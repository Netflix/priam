--- conflicted
+++ resolved
@@ -50,11 +50,7 @@
     private final ICassandraProcess cassProcess;
     private static final int CASSANDRA_MONITORING_INITIAL_DELAY = 10;
     private static final Logger logger = LoggerFactory.getLogger(PriamServer.class);
-<<<<<<< HEAD
 
-=======
-    
->>>>>>> 23fd5782
     @Inject
     public PriamServer(IConfiguration config, PriamScheduler scheduler, InstanceIdentity id, Sleeper sleeper, ICassandraProcess cassProcess)
     {
@@ -89,23 +85,13 @@
         // restore from backup else start cassandra.
         if (!config.getRestoreSnapshot().equals(""))
             scheduler.addTask(Restore.JOBNAME, Restore.class, Restore.getTimer());
-<<<<<<< HEAD
         else
         {
-        		if(!config.doesCassandraStartManually())
-        			cassProcess.start(true);				 // Start cassandra.
-        		else
-        			logger.info("config.doesCassandraStartManually() is set to True, hence Cassandra needs to be started manually ...");
+	    if(!config.doesCassandraStartManually())
+		cassProcess.start(true);				 // Start cassandra.
+	    else
+		logger.info("config.doesCassandraStartManually() is set to True, hence Cassandra needs to be started manually ...");
         }
-=======
-		else {
-			if (!config.doesCassandraStartManually())
-				SystemUtils.startCassandra(true, config); // Start cassandra.
-			else
-				logger.info("config.doesCassandraStartManually() is set to True, hence Cassandra needs to be started manually ...");
-		}
-            
->>>>>>> 23fd5782
 
         /*
          *  Run the delayed task (after 10 seconds) to Monitor Cassandra
