--- conflicted
+++ resolved
@@ -16,13 +16,6 @@
  */
 package com.netflix.priam;
 
-<<<<<<< HEAD
-import org.apache.commons.collections4.CollectionUtils;
-import org.slf4j.Logger;
-import org.slf4j.LoggerFactory;
-
-=======
->>>>>>> bd8f7dd2
 import com.google.inject.Inject;
 import com.google.inject.Singleton;
 import com.netflix.priam.aws.UpdateCleanupPolicy;
@@ -38,12 +31,6 @@
 import com.netflix.priam.config.IConfiguration;
 import com.netflix.priam.defaultimpl.ICassandraProcess;
 import com.netflix.priam.identity.InstanceIdentity;
-<<<<<<< HEAD
-import com.netflix.priam.restore.AwsCrossAccountCryptographyRestoreStrategy;
-import com.netflix.priam.restore.EncryptedRestoreStrategy;
-import com.netflix.priam.restore.GoogleCryptographyRestoreStrategy;
-=======
->>>>>>> bd8f7dd2
 import com.netflix.priam.restore.RestoreContext;
 import com.netflix.priam.scheduler.PriamScheduler;
 import com.netflix.priam.scheduler.TaskTimer;
@@ -104,60 +91,6 @@
         // Run the task to tune Cassandra
         scheduler.runTaskNow(TuneCassandra.class);
 
-<<<<<<< HEAD
-        // Determine if we need to restore from backup else start cassandra.
-        if (!config.getRestoreSnapshot().equals("")) {
-
-            if (config.getRestoreSourceType() == null || config.getRestoreSourceType().equals("") ) {
-                //Restore is needed and it will be done from the primary AWS account
-            	
-                if (config.isEncryptBackupEnabled()) {
-                	//Data needs to be decrypted as part of the restore.
-	                scheduler.addTask(EncryptedRestoreStrategy.JOBNAME, EncryptedRestoreStrategy.class, EncryptedRestoreStrategy.getTimer());
-	                logger.info("Scheduled task " + Restore.JOBNAME);
-
-                } else {
-                	//Data does NOT need to be decrypted as part of the restore.
-	                scheduler.addTask(Restore.JOBNAME, Restore.class, Restore.getTimer());//restore from the AWS primary acct -- default
-	                logger.info("Scheduled task " + Restore.JOBNAME);
-	                
-                }
-
-
-            } else {
-                //Restore is needed and it will be done either from Google or a non-primary AWS account. 
-
-            	if ( config.isEncryptBackupEnabled() ) {
-            		//Data needs to be decrypted as part of the restore.
-            		
-                    if (config.getRestoreSourceType().equalsIgnoreCase((RestoreContext.SourceType.AWSCROSSACCT.toString()) ) ) {
-                        //Retore from a non-primary AWS account
-                        scheduler.addTask(AwsCrossAccountCryptographyRestoreStrategy.JOBNAME, AwsCrossAccountCryptographyRestoreStrategy.class, AwsCrossAccountCryptographyRestoreStrategy.getTimer());
-                        logger.info("Scheduled task " + AwsCrossAccountCryptographyRestoreStrategy.JOBNAME);
-
-	                } else if (config.getRestoreSourceType().equalsIgnoreCase(RestoreContext.SourceType.GOOGLE.toString()) ) {
-	                        //Restore from Google Cloud Storage (GCS)
-	                        scheduler.addTask(GoogleCryptographyRestoreStrategy.JOBNAME, GoogleCryptographyRestoreStrategy.class, GoogleCryptographyRestoreStrategy.getTimer());
-	                        logger.info("Scheduled task " + GoogleCryptographyRestoreStrategy.JOBNAME);
-	
-	                } else {
-	                        throw new UnsupportedOperationException("Source type (" +  config.getRestoreSourceType() + ") for the scheduled restore not supported.");
-	                }            		
-            		
-            	} else {
-            		throw new UnsupportedOperationException("For this release, Source type (" +  config.getRestoreSourceType() + ") for the scheduled restore, we expect the data was encrypted.");
-            	}
-
-            }
-
-        } else { //no restores needed
-        	
-            logger.info("No restore needed, task not scheduled");
-             if(!config.doesCassandraStartManually())
-            	 cassProcess.start(true);                                 // Start cassandra.
-             else
-                 logger.info("config.doesCassandraStartManually() is set to True, hence Cassandra needs to be started manually ...");
-=======
         // Start the snapshot backup schedule - Always run this. (If you want to
         // set it off, set backup hour to -1) or set backup cron to "-1"
         if (SnapshotBackup.getTimer(config) != null && (CollectionUtils.isEmpty(config.getBackupRacs()) || config.getBackupRacs().contains(config.getRac()))) {
@@ -189,7 +122,6 @@
                 cassProcess.start(true);                                 // Start cassandra.
             else
                 logger.info("config.doesCassandraStartManually() is set to True, hence Cassandra needs to be started manually ...");
->>>>>>> bd8f7dd2
         }
 
 
