--- conflicted
+++ resolved
@@ -24,30 +24,13 @@
 import com.google.common.collect.Multimaps;
 import com.google.inject.Inject;
 import com.google.inject.Singleton;
-<<<<<<< HEAD
-import com.netflix.priam.IConfiguration;
-=======
 import com.netflix.priam.config.IConfiguration;
->>>>>>> bd8f7dd2
 import com.netflix.priam.identity.token.IDeadTokenRetriever;
 import com.netflix.priam.identity.token.INewTokenRetriever;
 import com.netflix.priam.identity.token.IPreGeneratedTokenRetriever;
 import com.netflix.priam.utils.ITokenManager;
 import com.netflix.priam.utils.RetryableCallable;
 import com.netflix.priam.utils.Sleeper;
-<<<<<<< HEAD
-import com.sun.jersey.api.client.Client;
-import com.sun.jersey.api.client.ClientResponse;
-import com.sun.jersey.api.client.WebResource;
-import com.sun.jersey.api.client.config.ClientConfig;
-import com.sun.jersey.api.client.config.DefaultClientConfig;
-
-import org.apache.commons.lang3.StringUtils;
-import org.json.simple.JSONObject;
-import org.json.simple.parser.JSONParser;
-import org.json.simple.parser.ParseException;
-=======
->>>>>>> bd8f7dd2
 import org.slf4j.Logger;
 import org.slf4j.LoggerFactory;
 
@@ -100,20 +83,11 @@
     @Inject
     //Note: do not parameterized the generic type variable to an implementation as it confuses Guice in the binding.
     public InstanceIdentity(IPriamInstanceFactory factory, IMembership membership, IConfiguration config,
-<<<<<<< HEAD
-    		Sleeper sleeper, ITokenManager tokenManager
-    		, IDeadTokenRetriever deadTokenRetriever
-    		, IPreGeneratedTokenRetriever preGeneratedTokenRetriever
-    		, INewTokenRetriever newTokenRetriever
-    		) throws Exception
-    {
-=======
                             Sleeper sleeper, ITokenManager tokenManager
             , IDeadTokenRetriever deadTokenRetriever
             , IPreGeneratedTokenRetriever preGeneratedTokenRetriever
             , INewTokenRetriever newTokenRetriever
     ) throws Exception {
->>>>>>> bd8f7dd2
         this.factory = factory;
         this.membership = membership;
         this.config = config;
@@ -135,57 +109,19 @@
             @Override
             public PriamInstance retriableCall() throws Exception {
                 // Check if this node is decomissioned
-<<<<<<< HEAD
-            	List<PriamInstance> deadInstances = factory.getAllIds(config.getAppName() + "-dead");
-            	for (PriamInstance ins : deadInstances)
-                {
-            		logger.info(String.format("[Dead] Iterating though the hosts: %s", ins.getInstanceId()));
-                    if (ins.getInstanceId().equals(config.getInstanceName()))
-                    {
-                        ins.setOutOfService(true);
-                        logger.info("[Dead]  found that this node is dead."
-                        		+ " application: " + ins.getApp()
-                        		+ ", id: " + ins.getId()
-                        		+ ", intsance: " + ins.getInstanceId()
-                        		+ ", region: " + ins.getDC()
-                        		+ ", host ip: " + ins.getHostIP()
-                        		+ ", host name: " + ins.getHostName()
-                        		+ ", token: " + ins.getToken()
-                        		);
-                        return ins;
-                    }
-                }
-            	List<PriamInstance> aliveInstances = factory.getAllIds(config.getAppName());
-            	for (PriamInstance ins : aliveInstances)
-                {
-            		logger.info(String.format("[Alive] Iterating though the hosts: %s My id = [%s]", ins.getInstanceId(),ins.getId()));
-                    if (ins.getInstanceId().equals(config.getInstanceName())) {
-                    	logger.info("[Alive]  found that this node is alive."
-                    			+ " application: " + ins.getApp()
-                    			+ ", id: " + ins.getId()
-                    			+ ", instance: " + ins.getInstanceId()
-                    			+ ", region: " + ins.getDC()
-                    			+ ", host ip: " + ins.getHostIP()
-                    			+ ", host name: " + ins.getHostName()
-                    			+ ", token: " + ins.getToken()
-                    			);
-                    	return ins;
-                    }
-                        
-=======
                 List<PriamInstance> deadInstances = factory.getAllIds(config.getAppName() + "-dead");
                 for (PriamInstance ins : deadInstances) {
                     logger.info("[Dead] Iterating though the hosts: {}", ins.getInstanceId());
                     if (ins.getInstanceId().equals(config.getInstanceName())) {
                         ins.setOutOfService(true);
                         logger.info("[Dead]  found that this node is dead."
-                                + " application: {}"
-                                + ", id: {}"
-                                + ", instance: {}"
-                                + ", region: {}"
-                                + ", host ip: {}"
-                                + ", host name: {}"
-                                + ", token: {}",
+                                        + " application: {}"
+                                        + ", id: {}"
+                                        + ", instance: {}"
+                                        + ", region: {}"
+                                        + ", host ip: {}"
+                                        + ", host name: {}"
+                                        + ", token: {}",
                                 ins.getApp(), ins.getId(), ins.getInstanceId(),
                                 ins.getDC(), ins.getHostIP(), ins.getHostName(),
                                 ins.getToken());
@@ -197,114 +133,23 @@
                     logger.info("[Alive] Iterating though the hosts: {} My id = [{}]", ins.getInstanceId(), ins.getId());
                     if (ins.getInstanceId().equals(config.getInstanceName())) {
                         logger.info("[Alive]  found that this node is alive."
-                                + " application: {}"
-                                + ", id: {}"
-                                + ", instance: {}"
-                                + ", region: {}"
-                                + ", host ip: {}"
-                                + ", host name: {}"
-                                + ", token: {}",
+                                        + " application: {}"
+                                        + ", id: {}"
+                                        + ", instance: {}"
+                                        + ", region: {}"
+                                        + ", host ip: {}"
+                                        + ", host name: {}"
+                                        + ", token: {}",
                                 ins.getApp(), ins.getId(), ins.getInstanceId(),
                                 ins.getDC(), ins.getHostIP(), ins.getHostName(),
                                 ins.getToken());
                         return ins;
                     }
 
->>>>>>> bd8f7dd2
                 }
                 return null;
             }
         }.call();
-<<<<<<< HEAD
-        
-        // Grab a dead token
-        if (null == myInstance) {
-        	myInstance = new RetryableCallable<PriamInstance>() {
-        		@Override
-        		public PriamInstance retriableCall() throws Exception {
-        			PriamInstance result = null;
-        			result = deadTokenRetriever.get();
-        			if (result != null) {
-        				isReplace = true; //indicate that we are acquiring a dead instance's token
-        				if (deadTokenRetriever.getReplaceIp() != null) {
-        					//The IP address of the dead instance to which we will acquire its token
-        					replacedIp = deadTokenRetriever.getReplaceIp();
-        				}
-        			}
-        			return result; 
-        		}
-        		@Override
-        		public void forEachExecution()
-        		{
-        			populateRacMap();
-        			deadTokenRetriever.setLocMap(locMap);
-        		}
-        	}.call();
-        }
-        
-        // Grab a pre-generated token if there is such one
-        if (null == myInstance) {
-        	myInstance = new RetryableCallable<PriamInstance>() {
-        		@Override
-        		public PriamInstance retriableCall() throws Exception {
-        			PriamInstance result = null;
-        			result = preGeneratedTokenRetriever.get();
-        			if (result != null) {
-        				isTokenPregenerated = true;
-        			}
-        			return result;
-        		}
-        		@Override
-        		public void forEachExecution() {
-        			populateRacMap();
-        			preGeneratedTokenRetriever.setLocMap(locMap);
-        		}
-        		
-        	}.call();
-        }
-        	
-        // Grab a new token
-        if (null == myInstance)
-        {
-        	if ( this.config.isCreateNewTokenEnable() ) {
-        		myInstance = new RetryableCallable<PriamInstance>() {
-        			@Override
-        			public PriamInstance retriableCall() throws Exception {
-        				super.set(100, 100);
-        				newTokenRetriever.setLocMap(locMap);
-        				return newTokenRetriever.get();
-        			}
-        			
-        			@Override
-        			public void forEachExecution()
-        			{
-        				populateRacMap();
-        				newTokenRetriever.setLocMap(locMap);
-        			}
-        			
-        		}.call();
-        	} else {
-        		throw new IllegalStateException("Node attempted to erroneously create a new token when we should be grabbing an existing token.");
-        	}
-		}
-        
-        logger.info("My token: " + myInstance.getToken());
-        
-    }
-
-    private void populateRacMap()
-    {
-        locMap.clear();
-        List<PriamInstance> instances = factory.getAllIds(config.getAppName()); 
-        for (PriamInstance ins : instances)
-        {
-        		locMap.put(ins.getRac(), ins);
-        }
-    }
-
-    public List<String> getSeeds() throws UnknownHostException
-    {
-=======
 
         // Grab a dead token
         if (null == myInstance) {
@@ -403,7 +248,6 @@
     }
 
     public List<String> getSeeds() throws UnknownHostException {
->>>>>>> bd8f7dd2
         populateRacMap();
         List<String> seeds = new LinkedList<String>();
         // Handle single zone deployment
@@ -451,15 +295,8 @@
     public String getReplacedIp() {
         return replacedIp;
     }
-<<<<<<< HEAD
-    
-    private static boolean isInstanceDummy(PriamInstance instance) 
-    {
-    	return instance.getInstanceId().equals(DUMMY_INSTANCE_ID);
-=======
 
     private static boolean isInstanceDummy(PriamInstance instance) {
         return instance.getInstanceId().equals(DUMMY_INSTANCE_ID);
->>>>>>> bd8f7dd2
     }
 }