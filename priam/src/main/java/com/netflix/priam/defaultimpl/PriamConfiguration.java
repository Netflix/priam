--- conflicted
+++ resolved
@@ -24,6 +24,7 @@
 import com.amazonaws.services.ec2.AmazonEC2;
 import com.amazonaws.services.ec2.AmazonEC2Client;
 import com.amazonaws.services.ec2.model.*;
+import com.google.common.base.Strings;
 import com.google.common.collect.ImmutableList;
 import com.google.common.collect.Lists;
 import com.google.inject.Inject;
@@ -117,15 +118,10 @@
     private static final String CONFIG_REGION_NAME = PRIAM_PRE + ".az.region";
     private static final String CONFIG_ACL_GROUP_NAME = PRIAM_PRE + ".acl.groupname";
     private final String RAC = SystemUtils.getDataFromUrl("http://169.254.169.254/latest/meta-data/placement/availability-zone");
-<<<<<<< HEAD
-    private static final String HOSTNAME;
-    private static final String IP;
-=======
-    private final String PUBLIC_HOSTNAME = SystemUtils.getDataFromUrl("http://169.254.169.254/latest/meta-data/public-hostname").trim();
-    private final String PUBLIC_IP = SystemUtils.getDataFromUrl("http://169.254.169.254/latest/meta-data/public-ipv4").trim();
-    private final String LOCAL_HOSTNAME = SystemUtils.getDataFromUrl("http://169.254.169.254/latest/meta-data/local-hostname").trim();
-    private final String LOCAL_IP = SystemUtils.getDataFromUrl("http://169.254.169.254/latest/meta-data/local-ipv4").trim();
->>>>>>> 4a322638
+    private static final String PUBLIC_HOSTNAME;
+    private static final String PUBLIC_IP;
+    private static final String LOCAL_HOSTNAME = SystemUtils.getDataFromUrl("http://169.254.169.254/latest/meta-data/local-hostname").trim();
+    private static final String LOCAL_IP = SystemUtils.getDataFromUrl("http://169.254.169.254/latest/meta-data/local-ipv4").trim();
     private final String INSTANCE_ID = SystemUtils.getDataFromUrl("http://169.254.169.254/latest/meta-data/instance-id").trim();
     private final String INSTANCE_TYPE = SystemUtils.getDataFromUrl("http://169.254.169.254/latest/meta-data/instance-type").trim();
     private static String ASG_NAME = System.getenv("ASG_NAME");
@@ -140,12 +136,12 @@
         hostname = SystemUtils.getDataFromUrl("http://169.254.169.254/latest/meta-data/public-hostname").trim();
         ip = SystemUtils.getDataFromUrl("http://169.254.169.254/latest/meta-data/public-ipv4").trim();
       } catch (Exception e) {
-        // unable to get public hostname or IP, so set to private
-        hostname = SystemUtils.getDataFromUrl("http://169.254.169.254/latest/meta-data/local-hostname").trim();
-        ip = SystemUtils.getDataFromUrl("http://169.254.169.254/latest/meta-data/local-ipv4").trim();
+        // unable to get public hostname or IP, so set to empty.  #intialize should validate this is ok
+        hostname = "";
+        ip = "";
       }
-      HOSTNAME = hostname;
-      IP = ip;
+      PUBLIC_HOSTNAME = hostname;
+      PUBLIC_IP = ip;
     }
 
     // Defaults
@@ -209,6 +205,11 @@
         SystemUtils.createDirs(getCommitLogLocation());
         SystemUtils.createDirs(getCacheLocation());
         SystemUtils.createDirs(getDataFileLocation());
+
+        // #isVpcRing should be usable by now, so verify that when not in VPC PUBLIC_* are defined
+        if(!isVpcRing() && (Strings.isNullOrEmpty(PUBLIC_HOSTNAME) || Strings.isNullOrEmpty(PUBLIC_IP))) {
+          throw new IllegalStateException("Cluster is not in VPC mode, so public hostname and public ip are mandatory");
+        }
     }
 
     private void setupEnvVars()
@@ -415,12 +416,9 @@
     @Override
     public String getHostname()
     {
-<<<<<<< HEAD
-        return HOSTNAME;
-=======
+        //TODO shouldn't this be LOCAL_HOSTNAME?
         if (this.isVpcRing()) return LOCAL_IP;
         else return PUBLIC_HOSTNAME;
->>>>>>> 4a322638
     }
 
     @Override
@@ -517,12 +515,8 @@
     @Override
     public String getHostIP()
     {
-<<<<<<< HEAD
-        return IP;
-=======
         if (this.isVpcRing()) return LOCAL_IP;
         else return PUBLIC_IP;
->>>>>>> 4a322638
     }
 
     @Override
