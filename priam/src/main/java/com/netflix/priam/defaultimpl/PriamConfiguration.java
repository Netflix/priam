--- conflicted
+++ resolved
@@ -36,11 +36,8 @@
 import org.slf4j.Logger;
 import org.slf4j.LoggerFactory;
 
-<<<<<<< HEAD
 import java.util.List;
 
-=======
->>>>>>> 4581a362
 @Singleton
 public class PriamConfiguration implements IConfiguration
 {
@@ -104,18 +101,16 @@
     private static final String CONFIG_KEYCACHE_COUNT= PRIAM_PRE + ".keyCache.count";
     private static final String CONFIG_ROWCACHE_SIZE = PRIAM_PRE + ".rowCache.size";
     private static final String CONFIG_ROWCACHE_COUNT= PRIAM_PRE + ".rowCache.count";
-<<<<<<< HEAD
+
     private static final String CONFIG_MAX_HINT_THREADS = PRIAM_PRE + ".hints.maxThreads";
     private static final String CONFIG_HINTS_THROTTLE_KB = PRIAM_PRE + ".hints.throttleKb";
     private static final String CONFIG_INTERNODE_COMPRESSION = PRIAM_PRE + ".internodeCompression";
-=======
 
     private static final String CONFIG_COMMITLOG_BKUP_ENABLED = PRIAM_PRE + ".clbackup.enabled";
     private static final String CONFIG_COMMITLOG_ARCHIVE_CMD = PRIAM_PRE + ".clbackup.archiveCmd";
     private static final String CONFIG_COMMITLOG_RESTORE_CMD = PRIAM_PRE + ".clbackup.restoreCmd";
     private static final String CONFIG_COMMITLOG_RESTORE_DIRS = PRIAM_PRE + ".clbackup.restoreDirs";
     private static final String CONFIG_COMMITLOG_RESTORE_POINT_IN_TIME = PRIAM_PRE + ".clbackup.restoreTime";
->>>>>>> 4581a362
 
     // Amazon specific
     private static final String CONFIG_ASG_NAME = PRIAM_PRE + ".az.asgname";
@@ -628,7 +623,6 @@
 		return config.get(CONFIG_TARGET_COLUMN_FAMILY_NAME);
 	}
 
-<<<<<<< HEAD
 	@Override
 	public boolean doesCassandraStartManually() {
 		return config.get(CONFIG_CASS_MANUAL_START_ENABLE, false);
@@ -637,11 +631,6 @@
     public String getInternodeCompression()
     {
         return config.get(CONFIG_INTERNODE_COMPRESSION, DEFAULT_INTERNODE_COMPRESSION);
-=======
-    @Override
-    public boolean doesCassandraStartManually() {
-	    return config.getBoolean(CONFIG_CASS_MANUAL_START_ENABLE, false);
->>>>>>> 4581a362
     }
 
     @Override
@@ -653,30 +642,30 @@
     @Override
     public boolean isBackingUpCommitLogs()
     {
-        return config.getBoolean(CONFIG_COMMITLOG_BKUP_ENABLED, false);
+        return config.get(CONFIG_COMMITLOG_BKUP_ENABLED, false);
     }
 
     @Override
     public String getCommitLogBackupArchiveCmd()
     {
-        return config.getProperty(CONFIG_COMMITLOG_ARCHIVE_CMD, "");
+        return config.get(CONFIG_COMMITLOG_ARCHIVE_CMD, "");
     }
 
     @Override
     public String getCommitLogBackupRestoreCmd()
     {
-        return config.getProperty(CONFIG_COMMITLOG_RESTORE_CMD, "");
+        return config.get(CONFIG_COMMITLOG_RESTORE_CMD, "");
     }
 
     @Override
     public String getCommitLogBackupRestoreFromDirs()
     {
-        return config.getProperty(CONFIG_COMMITLOG_RESTORE_DIRS, "");
+        return config.get(CONFIG_COMMITLOG_RESTORE_DIRS, "");
     }
 
     @Override
     public String getCommitLogBackupRestorePointInTime()
     {
-        return config.getProperty(CONFIG_COMMITLOG_RESTORE_POINT_IN_TIME, "");
+        return config.get(CONFIG_COMMITLOG_RESTORE_POINT_IN_TIME, "");
     }
 }