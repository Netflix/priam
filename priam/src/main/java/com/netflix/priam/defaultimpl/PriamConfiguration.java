--- conflicted
+++ resolved
@@ -43,10 +43,6 @@
 import java.util.HashMap;
 import java.util.List;
 import java.util.Map;
-<<<<<<< HEAD
-=======
-
->>>>>>> 85da0b1b
 
 @Singleton
 public class PriamConfiguration implements IConfiguration {
