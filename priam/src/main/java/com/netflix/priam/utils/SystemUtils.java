/**
 * Copyright 2013 Netflix, Inc.
 *
 * Licensed under the Apache License, Version 2.0 (the "License");
 * you may not use this file except in compliance with the License.
 * You may obtain a copy of the License at
 *
 *     http://www.apache.org/licenses/LICENSE-2.0
 *
 * Unless required by applicable law or agreed to in writing, software
 * distributed under the License is distributed on an "AS IS" BASIS,
 * WITHOUT WARRANTIES OR CONDITIONS OF ANY KIND, either express or implied.
 * See the License for the specific language governing permissions and
 * limitations under the License.
 */
package com.netflix.priam.utils;

import java.io.ByteArrayOutputStream;
import java.io.DataInputStream;
import java.io.File;
import java.io.FilterInputStream;
import java.io.IOException;
import java.io.InputStream;
import java.io.OutputStream;
import java.net.HttpURLConnection;
import java.net.URL;
import java.security.MessageDigest;
import java.util.Arrays;
import java.util.Calendar;
import java.util.Comparator;
import java.util.Date;
import java.util.List;
import java.util.TimeZone;

import javax.management.remote.JMXConnector;

<<<<<<< HEAD
import org.apache.cassandra.exceptions.ConfigurationException;
=======
import com.google.common.base.Charsets;
import com.google.common.io.Files;
>>>>>>> 908039d8
import org.apache.commons.codec.binary.Base64;
import org.apache.commons.io.FileUtils;
import org.apache.commons.io.IOUtils;
import org.slf4j.Logger;
import org.slf4j.LoggerFactory;

import org.apache.cassandra.config.ConfigurationException;


public class SystemUtils
{
    private static final Logger logger = LoggerFactory.getLogger(SystemUtils.class);

    public static String getDataFromUrl(String url)
    {
        try
        {
            HttpURLConnection conn = (HttpURLConnection) new URL(url).openConnection();
            conn.setConnectTimeout(1000);
            conn.setReadTimeout(1000);
            conn.setRequestMethod("GET");
            if (conn.getResponseCode() != 200)
            {
                throw new ConfigurationException("Unable to get data for URL " + url);
            }
            byte[] b = new byte[2048];
            ByteArrayOutputStream bos = new ByteArrayOutputStream();
            DataInputStream d = new DataInputStream((FilterInputStream) conn.getContent());
            int c = 0;
            while ((c = d.read(b, 0, b.length)) != -1)
                bos.write(b, 0, c);
            String return_ = new String(bos.toByteArray(), Charsets.UTF_8);
            logger.info("Calling URL API: {} returns: {}", url, return_);
            conn.disconnect();
            return return_;
        }
        catch (Exception ex)
        {
            throw new RuntimeException(ex);
        }

    }

    /**
     * delete all the files/dirs in the given Directory but dont delete the dir
     * itself.
     */
    public static void cleanupDir(String dirPath, List<String> childdirs) throws IOException
    {
        if (childdirs == null || childdirs.size() == 0)
            FileUtils.cleanDirectory(new File(dirPath));
        else
        {
            for (String cdir : childdirs)
                FileUtils.cleanDirectory(new File(dirPath + "/" + cdir));
        }
    }

    public static void createDirs(String location)
    {
        File dirFile = new File(location);
        if (dirFile.exists() && dirFile.isFile())
        {
            dirFile.delete();
            dirFile.mkdirs();
        }
        else if (!dirFile.exists())
            dirFile.mkdirs();
    }

    public static byte[] md5(byte[] buf)
    {
        try
        {
            MessageDigest mdigest = MessageDigest.getInstance("MD5");
            mdigest.update(buf, 0, buf.length);
            return mdigest.digest();
        }
        catch (Exception e)
        {
            throw new RuntimeException(e);
        }
    }

    /**
     * Get a Md5 string which is similar to OS Md5sum
     */
    public static String md5(File file)
    {
        try
        {
            byte[] digest = Files.getDigest(file, MessageDigest.getInstance("MD5"));
            return toHex(digest);
        }
        catch (Exception e)
        {
            throw new RuntimeException(e);
        }
    }

    public static String toHex(byte[] digest)
    {
        StringBuffer sb = new StringBuffer(digest.length * 2);
        for (int i = 0; i < digest.length; i++)
        {
            String hex = Integer.toHexString(digest[i]);
            if (hex.length() == 1)
            {
                sb.append("0");
            }
            else if (hex.length() == 8)
            {
                hex = hex.substring(6);
            }
            sb.append(hex);
        }
        return sb.toString().toLowerCase();
    }

    public static String toBase64(byte[] md5)
    {
        byte encoded[] = Base64.encodeBase64(md5, false);
        return new String(encoded);
    }

    /**
     * copy the input to the output.
     */
    public static void copyAndClose(InputStream input, OutputStream output) throws IOException
    {
        try
        {
            IOUtils.copy(input, output);
        }
        finally
        {
            IOUtils.closeQuietly(input);
            IOUtils.closeQuietly(output);
        }
    }

    public static File[] sortByLastModifiedTime(File[] files)
    {
        Arrays.sort(files, new Comparator<File>()
        {
            public int compare(File file1, File file2)
            {
                return Long.valueOf(file2.lastModified()).compareTo(Long.valueOf(file1.lastModified()));
            }
        });
        return files;
    }

    public static void closeQuietly(JMXNodeTool tool)
    {
        try
        {
            tool.close();
        }
        catch (IOException e)
        {
            // Do nothing.
        }
    }

    public static <T> T retryForEver(RetryableCallable<T> retryableCallable)
    {
        try
        {
            retryableCallable.set(Integer.MAX_VALUE, 1 * 1000);
            return retryableCallable.call();
        }
        catch (Exception e)
        {
            // this might not happen because we are trying Integer.MAX_VALUE
            // times.
        }
        return null;
    }

    public static void closeQuietly(JMXConnector jmc)
    {
        try
        {
            jmc.close();
        }
        catch (IOException e)
        {
            // Do nothing.
        }
    }

    public static Date getDayBeginTime(Date date)
    {
        Calendar cal = Calendar.getInstance(TimeZone.getTimeZone("UTC"));
        cal.setTime(date);
        cal.set(Calendar.HOUR, 0);
        cal.set(Calendar.MINUTE, 0);
        cal.set(Calendar.SECOND, 0);
        cal.set(Calendar.MILLISECOND, 0);
        return cal.getTime();
    }

    public static Date getDayEndTime(Date date)
    {
        Calendar cal = Calendar.getInstance(TimeZone.getTimeZone("UTC"));
        cal.setTime(date);
        cal.set(Calendar.HOUR, 23);
        cal.set(Calendar.MINUTE, 59);
        cal.set(Calendar.SECOND, 59);
        cal.set(Calendar.MILLISECOND, 0);
        return cal.getTime();
    }
}<|MERGE_RESOLUTION|>--- conflicted
+++ resolved
@@ -34,20 +34,14 @@
 
 import javax.management.remote.JMXConnector;
 
-<<<<<<< HEAD
-import org.apache.cassandra.exceptions.ConfigurationException;
-=======
 import com.google.common.base.Charsets;
 import com.google.common.io.Files;
->>>>>>> 908039d8
 import org.apache.commons.codec.binary.Base64;
 import org.apache.commons.io.FileUtils;
 import org.apache.commons.io.IOUtils;
 import org.slf4j.Logger;
 import org.slf4j.LoggerFactory;
 
-import org.apache.cassandra.config.ConfigurationException;
-
 
 public class SystemUtils
 {
@@ -63,7 +57,7 @@
             conn.setRequestMethod("GET");
             if (conn.getResponseCode() != 200)
             {
-                throw new ConfigurationException("Unable to get data for URL " + url);
+                throw new RuntimeException("Unable to get data for URL " + url);
             }
             byte[] b = new byte[2048];
             ByteArrayOutputStream bos = new ByteArrayOutputStream();
