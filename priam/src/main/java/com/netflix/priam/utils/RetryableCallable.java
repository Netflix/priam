/**
 * Copyright 2013 Netflix, Inc.
 *
 * Licensed under the Apache License, Version 2.0 (the "License");
 * you may not use this file except in compliance with the License.
 * You may obtain a copy of the License at
 *
 *     http://www.apache.org/licenses/LICENSE-2.0
 *
 * Unless required by applicable law or agreed to in writing, software
 * distributed under the License is distributed on an "AS IS" BASIS,
 * WITHOUT WARRANTIES OR CONDITIONS OF ANY KIND, either express or implied.
 * See the License for the specific language governing permissions and
 * limitations under the License.
 */
package com.netflix.priam.utils;

import org.apache.commons.lang.exception.ExceptionUtils;
import org.slf4j.Logger;
import org.slf4j.LoggerFactory;

import java.util.concurrent.Callable;
import java.util.concurrent.CancellationException;

public abstract class RetryableCallable<T> implements Callable<T>
{
    private static final Logger logger = LoggerFactory.getLogger(RetryableCallable.class);
    public static final int DEFAULT_NUMBER_OF_RETRIES = 15;
    public static final long DEFAULT_WAIT_TIME = 100;
    private int retrys;
    private long waitTime;

    public RetryableCallable()
    {
        this(DEFAULT_NUMBER_OF_RETRIES, DEFAULT_WAIT_TIME);
    }

    public RetryableCallable(int retrys, long waitTime)
    {
        set(retrys, waitTime);
    }

    public void set(int retrys, long waitTime)
    {
        this.retrys = retrys;
        this.waitTime = waitTime;
    }

    public abstract T retriableCall() throws Exception;

    public T call() throws Exception
    {
        int retry = 0;
        int logCounter = 0;
        while (true)
        {
            try
            {
                return retriableCall();
            }
            catch (CancellationException e)
            {
                throw e;
            }
            catch (Exception e)
            {
                retry++;
                if (retry == retrys)
                {
                    throw e;
                }
<<<<<<< HEAD
                logger.error(String.format("Retry #%d for: %s",retry, e.getMessage()));
=======
                logger.error(String.format("Retry #%d for: %s",retry, ExceptionUtils.getFullStackTrace(e)));
>>>>>>> 19bd1386
                if(++logCounter == 1)
                		logger.error("Exception --> "+ExceptionUtils.getFullStackTrace(e));
                Thread.sleep(waitTime);
            }
            finally
            {
                forEachExecution();
            }
        }
    }

    public void forEachExecution()
    {
        // do nothing by default.
    }
}<|MERGE_RESOLUTION|>--- conflicted
+++ resolved
@@ -69,11 +69,8 @@
                 {
                     throw e;
                 }
-<<<<<<< HEAD
                 logger.error(String.format("Retry #%d for: %s",retry, e.getMessage()));
-=======
-                logger.error(String.format("Retry #%d for: %s",retry, ExceptionUtils.getFullStackTrace(e)));
->>>>>>> 19bd1386
+
                 if(++logCounter == 1)
                 		logger.error("Exception --> "+ExceptionUtils.getFullStackTrace(e));
                 Thread.sleep(waitTime);
