/*
 * Copyright 2013 Netflix, Inc.
 *
 * Licensed under the Apache License, Version 2.0 (the "License");
 * you may not use this file except in compliance with the License.
 * You may obtain a copy of the License at
 *
 * http://www.apache.org/licenses/LICENSE-2.0
 *
 * Unless required by applicable law or agreed to in writing, software
 * distributed under the License is distributed on an "AS IS" BASIS,
 * WITHOUT WARRANTIES OR CONDITIONS OF ANY KIND, either express or implied.
 * See the License for the specific language governing permissions and
 * limitations under the License.
 *
 */
package com.netflix.priam.utils;

<<<<<<< HEAD
import java.util.concurrent.CancellationException;

=======
>>>>>>> bd8f7dd2
import org.apache.commons.lang3.exception.ExceptionUtils;
import org.slf4j.Logger;
import org.slf4j.LoggerFactory;

import java.util.concurrent.CancellationException;

public abstract class BoundedExponentialRetryCallable<T> extends RetryableCallable<T> {
    private final static long MAX_SLEEP = 10000;
    private final static long MIN_SLEEP = 1000;
    private final static int MAX_RETRIES = 10;

    private static final Logger logger = LoggerFactory.getLogger(BoundedExponentialRetryCallable.class);
    private long max;
    private long min;
    private int maxRetries;
    private final ThreadSleeper sleeper = new ThreadSleeper();

    public BoundedExponentialRetryCallable() {
        this.max = MAX_SLEEP;
        this.min = MIN_SLEEP;
        this.maxRetries = MAX_RETRIES;
    }

    public BoundedExponentialRetryCallable(long minSleep, long maxSleep, int maxNumRetries) {
        this.max = maxSleep;
        this.min = minSleep;
        this.maxRetries = maxNumRetries;
    }

    public T call() throws Exception {
        long delay = min;// ms
        int retry = 0;
        int logCounter = 0;
        while (true) {
            try {
                return retriableCall();
            } catch (CancellationException e) {
                throw e;
<<<<<<< HEAD
            }
            catch (Exception e)
            {                
            		retry++;
            		
            		if (delay < max && retry <= maxRetries)
                {
            			delay *= 2;
                    logger.error(String.format("Retry #%d for: %s",retry, e.getMessage()));
                    if(++logCounter == 1)
                       logger.info("Exception --> "+ExceptionUtils.getStackTrace(e));
                    sleeper.sleep(delay);            			
                }
            		else if(delay >= max && retry <= maxRetries)
            		{
            			logger.error(String.format("Retry #%d for: %s",retry, ExceptionUtils.getStackTrace(e)));
            			sleeper.sleep(max); 
            		}
            		else
            		{
            			throw e;
            		}
            }
            finally
            {
=======
            } catch (Exception e) {
                retry++;

                if (delay < max && retry <= maxRetries) {
                    delay *= 2;
                    logger.error("Retry #{} for: {}", retry, e.getMessage());
                    if (++logCounter == 1 && logger.isInfoEnabled())
                        logger.info("Exception --> " + ExceptionUtils.getStackTrace(e));
                    sleeper.sleep(delay);
                } else if (delay >= max && retry <= maxRetries) {
                    if (logger.isErrorEnabled()) {
                        logger.error(String.format("Retry #%d for: %s", retry, ExceptionUtils.getStackTrace(e)));
                    }
                    sleeper.sleep(max);
                } else {
                    throw e;
                }
            } finally {
>>>>>>> bd8f7dd2
                forEachExecution();
            }
        }
    }

}<|MERGE_RESOLUTION|>--- conflicted
+++ resolved
@@ -16,11 +16,6 @@
  */
 package com.netflix.priam.utils;
 
-<<<<<<< HEAD
-import java.util.concurrent.CancellationException;
-
-=======
->>>>>>> bd8f7dd2
 import org.apache.commons.lang3.exception.ExceptionUtils;
 import org.slf4j.Logger;
 import org.slf4j.LoggerFactory;
@@ -59,33 +54,6 @@
                 return retriableCall();
             } catch (CancellationException e) {
                 throw e;
-<<<<<<< HEAD
-            }
-            catch (Exception e)
-            {                
-            		retry++;
-            		
-            		if (delay < max && retry <= maxRetries)
-                {
-            			delay *= 2;
-                    logger.error(String.format("Retry #%d for: %s",retry, e.getMessage()));
-                    if(++logCounter == 1)
-                       logger.info("Exception --> "+ExceptionUtils.getStackTrace(e));
-                    sleeper.sleep(delay);            			
-                }
-            		else if(delay >= max && retry <= maxRetries)
-            		{
-            			logger.error(String.format("Retry #%d for: %s",retry, ExceptionUtils.getStackTrace(e)));
-            			sleeper.sleep(max); 
-            		}
-            		else
-            		{
-            			throw e;
-            		}
-            }
-            finally
-            {
-=======
             } catch (Exception e) {
                 retry++;
 
@@ -104,7 +72,6 @@
                     throw e;
                 }
             } finally {
->>>>>>> bd8f7dd2
                 forEachExecution();
             }
         }
