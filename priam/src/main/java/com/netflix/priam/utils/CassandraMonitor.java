--- conflicted
+++ resolved
@@ -47,10 +47,6 @@
     private static final AtomicBoolean isCassandraStarted = new AtomicBoolean(false);
     private InstanceState instanceState;
     private ICassandraProcess cassProcess;
-<<<<<<< HEAD
-    private RateLimiter startRateLimiter;
-=======
->>>>>>> b985d1fb
     private ICassMonitorMetrics cassMonitorMetrics;
 
     @Inject
@@ -58,10 +54,6 @@
         super(config);
         this.instanceState = instanceState;
         this.cassProcess = cassProcess;
-<<<<<<< HEAD
-        startRateLimiter = RateLimiter.create(1.0);
-=======
->>>>>>> b985d1fb
         this.cassMonitorMetrics = cassMonitorMetrics;
     }
 
@@ -117,12 +109,8 @@
             int rate = config.getRemediateDeadCassandraRate();
             if (rate >= 0 && !config.doesCassandraStartManually()) {
                 if (instanceState.shouldCassandraBeAlive() && !instanceState.isCassandraProcessAlive()) {
-<<<<<<< HEAD
-                    if (rate == 0 || startRateLimiter.tryAcquire(rate)) {
-=======
                     long msNow = System.currentTimeMillis();
                     if (rate == 0 || ((instanceState.getLastAttemptedStartTime() + rate * 1000) < msNow)) {
->>>>>>> b985d1fb
                         cassMonitorMetrics.incCassAutoStart();
                         cassProcess.start(true);
                         instanceState.markLastAttemptedStartTime();
