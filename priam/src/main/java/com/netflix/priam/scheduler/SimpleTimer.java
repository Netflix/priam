--- conflicted
+++ resolved
@@ -16,12 +16,6 @@
  */
 package com.netflix.priam.scheduler;
 
-<<<<<<< HEAD
-import java.text.ParseException;
-import java.util.Date;
-
-import org.quartz.*;
-=======
 import org.quartz.Scheduler;
 import org.quartz.SimpleScheduleBuilder;
 import org.quartz.Trigger;
@@ -29,7 +23,6 @@
 
 import java.text.ParseException;
 import java.util.Date;
->>>>>>> bd8f7dd2
 
 /**
  * SimpleTimer allows jobs to run starting from specified time occurring at
@@ -75,11 +68,8 @@
         return trigger;
     }
 
-<<<<<<< HEAD
-=======
     @Override
     public String getCronExpression() {
         return null;
     }
->>>>>>> bd8f7dd2
 }