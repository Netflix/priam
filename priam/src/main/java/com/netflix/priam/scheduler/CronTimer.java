--- conflicted
+++ resolved
@@ -21,11 +21,7 @@
 import org.slf4j.Logger;
 import org.slf4j.LoggerFactory;
 
-<<<<<<< HEAD
-import org.quartz.*;
-=======
 import java.text.ParseException;
->>>>>>> bd8f7dd2
 
 /**
  * Runs jobs at the specified absolute time and frequency
@@ -83,12 +79,6 @@
         this.cronExpression = expression;
     }
 
-<<<<<<< HEAD
-    public Trigger getTrigger() throws ParseException
-    {
-        return TriggerBuilder.newTrigger().withIdentity("CronTrigger", Scheduler.DEFAULT_GROUP).withSchedule(CronScheduleBuilder.cronSchedule(cronExpression)).build();
-
-=======
     public Trigger getTrigger() throws ParseException {
         return TriggerBuilder.newTrigger().withIdentity(name, Scheduler.DEFAULT_GROUP).withSchedule(CronScheduleBuilder.cronSchedule(cronExpression)).build();
     }
@@ -112,6 +102,5 @@
             logger.info("Starting {} with CRON expression {}", jobName, cronTimer.getCronExpression());
         }
         return cronTimer;
->>>>>>> bd8f7dd2
     }
 }