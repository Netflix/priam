/*
 * Copyright 2018 Netflix, Inc.
 *
 * Licensed under the Apache License, Version 2.0 (the "License");
 * you may not use this file except in compliance with the License.
 * You may obtain a copy of the License at
 *
 * http://www.apache.org/licenses/LICENSE-2.0
 *
 * Unless required by applicable law or agreed to in writing, software
 * distributed under the License is distributed on an "AS IS" BASIS,
 * WITHOUT WARRANTIES OR CONDITIONS OF ANY KIND, either express or implied.
 * See the License for the specific language governing permissions and
 * limitations under the License.
 *
 */
package com.netflix.priam.config;

import com.fasterxml.jackson.annotation.JsonIgnore;
import com.google.inject.Inject;
import com.google.inject.Singleton;
import com.netflix.priam.configSource.IConfigSource;
import com.netflix.priam.identity.config.InstanceInfo;
import com.netflix.priam.scheduler.UnsupportedTypeException;
import com.netflix.priam.tuner.GCType;
import java.io.File;
import java.util.HashMap;
import java.util.List;
import java.util.Map;
import org.apache.commons.lang3.StringUtils;
import org.slf4j.Logger;
import org.slf4j.LoggerFactory;

@Singleton
public class PriamConfiguration implements IConfiguration {
    public static final String PRIAM_PRE = "priam";

    private final IConfigSource config;
    private static final Logger logger = LoggerFactory.getLogger(PriamConfiguration.class);

    @JsonIgnore private InstanceInfo instanceInfo;

    @Inject
    public PriamConfiguration(IConfigSource config, InstanceInfo instanceInfo) {
        this.config = config;
        this.instanceInfo = instanceInfo;
    }

    @Override
    public void initialize() {
        this.config.initialize(instanceInfo.getAutoScalingGroup(), instanceInfo.getRegion());
    }

    @Override
    public String getCassStartupScript() {
        return config.get(PRIAM_PRE + ".cass.startscript", "/etc/init.d/cassandra start");
    }

    @Override
    public String getCassStopScript() {
        return config.get(PRIAM_PRE + ".cass.stopscript", "/etc/init.d/cassandra stop");
    }

    @Override
    public int getGracefulDrainHealthWaitSeconds() {
        return -1;
    }

    @Override
    public int getRemediateDeadCassandraRate() {
        return config.get(
                PRIAM_PRE + ".remediate.dead.cassandra.rate", 3600); // Default to once per hour
    }

    @Override
    public String getCassHome() {
        return config.get(PRIAM_PRE + ".cass.home", "/etc/cassandra");
    }

    @Override
    public String getBackupLocation() {
        return config.get(PRIAM_PRE + ".s3.base_dir", "backup");
    }

    @Override
    public String getBackupPrefix() {
        return config.get(PRIAM_PRE + ".s3.bucket", "cassandra-archive");
    }

    @Override
    public int getBackupRetentionDays() {
        return config.get(PRIAM_PRE + ".backup.retention", 0);
    }

    @Override
    public List<String> getBackupRacs() {
        return config.getList(PRIAM_PRE + ".backup.racs");
    }

    @Override
    public String getRestorePrefix() {
        return config.get(PRIAM_PRE + ".restore.prefix");
    }

    @Override
    public String getDataFileLocation() {
        return config.get(PRIAM_PRE + ".data.location", getCassandraBaseDirectory() + "/data");
    }

    @Override
    public String getLogDirLocation() {
        return config.get(PRIAM_PRE + ".logs.location", getCassandraBaseDirectory() + "/logs");
    }

    @Override
    public String getHintsLocation() {
        return config.get(PRIAM_PRE + ".hints.location", getCassandraBaseDirectory() + "/hints");
    }

    @Override
    public String getCacheLocation() {
        return config.get(
                PRIAM_PRE + ".cache.location", getCassandraBaseDirectory() + "/saved_caches");
    }

    @Override
    public String getCommitLogLocation() {
        return config.get(
                PRIAM_PRE + ".commitlog.location", getCassandraBaseDirectory() + "/commitlog");
    }

    @Override
    public String getBackupCommitLogLocation() {
        return config.get(PRIAM_PRE + ".backup.commitlog.location", "");
    }

    @Override
    public long getBackupChunkSize() {
        long size = config.get(PRIAM_PRE + ".backup.chunksizemb", 10);
        return size * 1024 * 1024L;
    }

    @Override
    public int getJmxPort() {
        return config.get(PRIAM_PRE + ".jmx.port", 7199);
    }

    @Override
    public String getJmxUsername() {
        return config.get(PRIAM_PRE + ".jmx.username", "");
    }

    @Override
    public String getJmxPassword() {
        return config.get(PRIAM_PRE + ".jmx.password", "");
    }

    /** @return Enables Remote JMX connections n C* */
    @Override
    public boolean enableRemoteJMX() {
        return config.get(PRIAM_PRE + ".jmx.remote.enable", false);
    }

    public int getNativeTransportPort() {
        return config.get(PRIAM_PRE + ".nativeTransport.port", 9042);
    }

    @Override
    public int getThriftPort() {
        return config.get(PRIAM_PRE + ".thrift.port", 9160);
    }

    @Override
    public int getStoragePort() {
        return config.get(PRIAM_PRE + ".storage.port", 7000);
    }

    @Override
    public int getSSLStoragePort() {
        return config.get(PRIAM_PRE + ".ssl.storage.port", 7001);
    }

    @Override
    public String getSnitch() {
        return config.get(PRIAM_PRE + ".endpoint_snitch", "org.apache.cassandra.locator.Ec2Snitch");
    }

    @Override
    public String getAppName() {
        return config.get(PRIAM_PRE + ".clustername", "cass_cluster");
    }

    @Override
    public List<String> getRacs() {
        return config.getList(PRIAM_PRE + ".zones.available", instanceInfo.getDefaultRacks());
    }

    @Override
    public String getHeapSize() {
        return config.get((PRIAM_PRE + ".heap.size.") + instanceInfo.getInstanceType(), "8G");
    }

    @Override
    public String getHeapNewSize() {
        return config.get(
                (PRIAM_PRE + ".heap.newgen.size.") + instanceInfo.getInstanceType(), "2G");
    }

    @Override
    public String getMaxDirectMemory() {
        return config.get(
                (PRIAM_PRE + ".direct.memory.size.") + instanceInfo.getInstanceType(), "50G");
    }

    @Override
    public String getBackupCronExpression() {
        return config.get(PRIAM_PRE + ".backup.cron", "0 0 12 1/1 * ? *"); // Backup daily at 12
    }

    @Override
    public GCType getGCType() throws UnsupportedTypeException {
        String gcType = config.get(PRIAM_PRE + ".gc.type", GCType.CMS.getGcType());
        return GCType.lookup(gcType);
    }

    @Override
    public String getJVMExcludeSet() {
        return config.get(PRIAM_PRE + ".jvm.options.exclude");
    }

    @Override
    public String getJVMUpsertSet() {
        return config.get(PRIAM_PRE + ".jvm.options.upsert");
    }

    @Override
    public String getFlushCronExpression() {
        return config.get(PRIAM_PRE + ".flush.cron", "-1");
    }

    @Override
    public String getCompactionCronExpression() {
        return config.get(PRIAM_PRE + ".compaction.cron", "-1");
    }

    @Override
    public String getCompactionIncludeCFList() {
        return config.get(PRIAM_PRE + ".compaction.cf.include");
    }

    @Override
    public String getCompactionExcludeCFList() {
        return config.get(PRIAM_PRE + ".compaction.cf.exclude");
    }

    @Override
    public String getSnapshotIncludeCFList() {
        return config.get(PRIAM_PRE + ".snapshot.cf.include");
    }

    @Override
    public String getSnapshotExcludeCFList() {
        return config.get(PRIAM_PRE + ".snapshot.cf.exclude");
    }

    @Override
    public String getIncrementalIncludeCFList() {
        return config.get(PRIAM_PRE + ".incremental.cf.include");
    }

    @Override
    public String getIncrementalExcludeCFList() {
        return config.get(PRIAM_PRE + ".incremental.cf.exclude");
    }

    @Override
    public String getRestoreIncludeCFList() {
        return config.get(PRIAM_PRE + ".restore.cf.include");
    }

    @Override
    public String getRestoreExcludeCFList() {
        return config.get(PRIAM_PRE + ".restore.cf.exclude");
    }

    @Override
    public String getRestoreSnapshot() {
        return config.get(PRIAM_PRE + ".restore.snapshot", "");
    }

    @Override
    public boolean isRestoreEncrypted() {
        return config.get(PRIAM_PRE + ".encrypted.restore.enabled", false);
    }

    @Override
    public String getSDBInstanceIdentityRegion() {
        return config.get(PRIAM_PRE + ".sdb.instanceIdentity.region", "us-east-1");
    }

    @Override
    public boolean isMultiDC() {
        return config.get(PRIAM_PRE + ".multiregion.enable", false);
    }

    @Override
    public int getBackupThreads() {
        return config.get(PRIAM_PRE + ".backup.threads", 2);
    }

    @Override
    public int getRestoreThreads() {
        return config.get(PRIAM_PRE + ".restore.threads", 8);
    }

    @Override
    public boolean isRestoreClosestToken() {
        return config.get(PRIAM_PRE + ".restore.closesttoken", false);
    }

    @Override
    public String getSiblingASGNames() {
        return config.get(PRIAM_PRE + ".az.sibling.asgnames", ",");
    }

    @Override
    public String getACLGroupName() {
        return config.get(PRIAM_PRE + ".acl.groupname", this.getAppName());
    }

    @Override
    public boolean isIncrementalBackupEnabled() {
        return config.get(PRIAM_PRE + ".backup.incremental.enable", true);
    }

    @Override
    public int getUploadThrottle() {
        return config.get(PRIAM_PRE + ".upload.throttle", -1);
    }

    @Override
    public int getRemoteFileSystemObjectExistsThrottle() {
        return config.get(PRIAM_PRE + ".remoteFileSystemObjectExistThrottle", -1);
    }

    @Override
    public boolean isLocalBootstrapEnabled() {
        return config.get(PRIAM_PRE + ".localbootstrap.enable", false);
    }

    @Override
    public int getCompactionThroughput() {
        return config.get(PRIAM_PRE + ".compaction.throughput", 8);
    }

    @Override
    public int getMaxHintWindowInMS() {
        return config.get(PRIAM_PRE + ".hint.window", 10800000);
    }

    public int getHintedHandoffThrottleKb() {
        return config.get(PRIAM_PRE + ".hints.throttleKb", 1024);
    }

    @Override
    public String getBootClusterName() {
        return config.get(PRIAM_PRE + ".bootcluster", "");
    }

    @Override
    public String getSeedProviderName() {
        return config.get(
                PRIAM_PRE + ".seed.provider",
                "com.netflix.priam.cassandra.extensions.NFSeedProvider");
    }

    public double getMemtableCleanupThreshold() {
        return config.get(PRIAM_PRE + ".memtable.cleanup.threshold", 0.11);
    }

    @Override
    public int getStreamingThroughputMB() {
        return config.get(PRIAM_PRE + ".streaming.throughput.mb", 400);
    }

    public String getPartitioner() {
        return config.get(PRIAM_PRE + ".partitioner", "org.apache.cassandra.dht.RandomPartitioner");
    }

    public String getKeyCacheSizeInMB() {
        return config.get(PRIAM_PRE + ".keyCache.size");
    }

    public String getKeyCacheKeysToSave() {
        return config.get(PRIAM_PRE + ".keyCache.count");
    }

    public String getRowCacheSizeInMB() {
        return config.get(PRIAM_PRE + ".rowCache.size");
    }

    public String getRowCacheKeysToSave() {
        return config.get(PRIAM_PRE + ".rowCache.count");
    }

    @Override
    public String getCassProcessName() {
        return config.get(PRIAM_PRE + ".cass.process", "CassandraDaemon");
    }

    public String getYamlLocation() {
        return config.get(PRIAM_PRE + ".yamlLocation", getCassHome() + "/conf/cassandra.yaml");
    }

    @Override
    public String getJVMOptionsFileLocation() {
        return config.get(PRIAM_PRE + ".jvm.options.location", getCassHome() + "/conf/jvm.options");
    }

    public String getAuthenticator() {
        return config.get(
                PRIAM_PRE + ".authenticator", "org.apache.cassandra.auth.AllowAllAuthenticator");
    }

    public String getAuthorizer() {
        return config.get(
                PRIAM_PRE + ".authorizer", "org.apache.cassandra.auth.AllowAllAuthorizer");
    }

    public String getRoleManager() {
        return config.get(
                PRIAM_PRE + ".roleManager", "org.apache.cassandra.auth.CassandraRoleManager");
    }

    @Override
    public boolean doesCassandraStartManually() {
        return config.get(PRIAM_PRE + ".cass.manual.start.enable", false);
    }

    public String getInternodeCompression() {
        return config.get(PRIAM_PRE + ".internodeCompression", "all");
    }

    @Override
    public boolean isBackingUpCommitLogs() {
        return config.get(PRIAM_PRE + ".clbackup.enabled", false);
    }

    @Override
    public String getCommitLogBackupPropsFile() {
        return config.get(
                PRIAM_PRE + ".clbackup.propsfile",
                getCassHome() + "/conf/commitlog_archiving.properties");
    }

    @Override
    public String getCommitLogBackupArchiveCmd() {
        return config.get(
                PRIAM_PRE + ".clbackup.archiveCmd", "/bin/ln %path /mnt/data/backup/%name");
    }

    @Override
    public String getCommitLogBackupRestoreCmd() {
        return config.get(PRIAM_PRE + ".clbackup.restoreCmd", "/bin/mv %from %to");
    }

    @Override
    public String getCommitLogBackupRestoreFromDirs() {
        return config.get(PRIAM_PRE + ".clbackup.restoreDirs", "/mnt/data/backup/commitlog/");
    }

    @Override
    public String getCommitLogBackupRestorePointInTime() {
        return config.get(PRIAM_PRE + ".clbackup.restoreTime", "");
    }

    @Override
    public int maxCommitLogsRestore() {
        return config.get(PRIAM_PRE + ".clrestore.max", 10);
    }

    public boolean isClientSslEnabled() {
        return config.get(PRIAM_PRE + ".client.sslEnabled", false);
    }

    public String getInternodeEncryption() {
        return config.get(PRIAM_PRE + ".internodeEncryption", "none");
    }

    public boolean isDynamicSnitchEnabled() {
        return config.get(PRIAM_PRE + ".dsnitchEnabled", true);
    }

    public boolean isThriftEnabled() {
        return config.get(PRIAM_PRE + ".thrift.enabled", true);
    }

    public boolean isNativeTransportEnabled() {
        return config.get(PRIAM_PRE + ".nativeTransport.enabled", false);
    }

    public int getConcurrentReadsCnt() {
        return config.get(PRIAM_PRE + ".concurrentReads", 32);
    }

    public int getConcurrentWritesCnt() {
        return config.get(PRIAM_PRE + ".concurrentWrites", 32);
    }

    public int getConcurrentCompactorsCnt() {
        int cpus = Runtime.getRuntime().availableProcessors();
        return config.get(PRIAM_PRE + ".concurrentCompactors", cpus);
    }

    public String getRpcServerType() {
        return config.get(PRIAM_PRE + ".rpc.server.type", "hsha");
    }

    public int getRpcMinThreads() {
        return config.get(PRIAM_PRE + ".rpc.min.threads", 16);
    }

    public int getRpcMaxThreads() {
        return config.get(PRIAM_PRE + ".rpc.max.threads", 2048);
    }

    @Override
    public int getCompactionLargePartitionWarnThresholdInMB() {
        return config.get(PRIAM_PRE + ".compaction.large.partition.warn.threshold", 100);
    }

    public String getExtraConfigParams() {
        return config.get(PRIAM_PRE + ".extra.params");
    }

    @Override
    public Map<String, String> getExtraEnvParams() {

        String envParams = config.get(PRIAM_PRE + ".extra.env.params");
        if (envParams == null) {
            logger.info("getExtraEnvParams: No extra env params");
            return null;
        }
        Map<String, String> extraEnvParamsMap = new HashMap<>();
        String[] pairs = envParams.split(",");
        logger.info("getExtraEnvParams: Extra cass params. From config :{}", envParams);
        for (String pair1 : pairs) {
            String[] pair = pair1.split("=");
            if (pair.length > 1) {
                String priamKey = pair[0];
                String cassKey = pair[1];
                String cassVal = config.get(priamKey);
                logger.info(
                        "getExtraEnvParams: Start-up/ env params: Priamkey[{}], CassStartupKey[{}], Val[{}]",
                        priamKey,
                        cassKey,
                        cassVal);
                if (!StringUtils.isBlank(cassKey) && !StringUtils.isBlank(cassVal)) {
                    extraEnvParamsMap.put(cassKey, cassVal);
                }
            }
        }
        return extraEnvParamsMap;
    }

    public String getCassYamlVal(String priamKey) {
        return config.get(priamKey);
    }

    public boolean getAutoBoostrap() {
        return config.get(PRIAM_PRE + ".auto.bootstrap", true);
    }

    @Override
    public boolean isCreateNewTokenEnable() {
        return config.get(PRIAM_PRE + ".create.new.token.enable", true);
    }

    @Override
    public String getPrivateKeyLocation() {
        return config.get(PRIAM_PRE + ".private.key.location");
    }

    @Override
    public String getRestoreSourceType() {
        return config.get(PRIAM_PRE + ".restore.source.type");
    }

    @Override
    public boolean isEncryptBackupEnabled() {
        return config.get(PRIAM_PRE + ".encrypted.backup.enabled", false);
    }

    @Override
    public String getAWSRoleAssumptionArn() {
        return config.get(PRIAM_PRE + ".roleassumption.arn");
    }

    @Override
    public String getClassicEC2RoleAssumptionArn() {
        return config.get(PRIAM_PRE + ".ec2.roleassumption.arn");
    }

    @Override
    public String getVpcEC2RoleAssumptionArn() {
        return config.get(PRIAM_PRE + ".vpc.roleassumption.arn");
    }

    @Override
    public boolean isDualAccount() {
        return config.get(PRIAM_PRE + ".roleassumption.dualaccount", false);
    }

    @Override
    public String getGcsServiceAccountId() {
        return config.get(PRIAM_PRE + ".gcs.service.acct.id");
    }

    @Override
    public String getGcsServiceAccountPrivateKeyLoc() {
        return config.get(
                PRIAM_PRE + ".gcs.service.acct.private.key",
                "/apps/tomcat/conf/gcsentryptedkey.p12");
    }

    @Override
    public String getPgpPasswordPhrase() {
        return config.get(PRIAM_PRE + ".pgp.password.phrase");
    }

    @Override
    public String getPgpPublicKeyLoc() {
        return config.get(PRIAM_PRE + ".pgp.pubkey.file.location");
    }

    @Override
    public boolean enableAsyncIncremental() {
        return config.get(PRIAM_PRE + ".async.incremental", false);
    }

    @Override
    public boolean enableAsyncSnapshot() {
        return config.get(PRIAM_PRE + ".async.snapshot", false);
    }

    @Override
    public int getBackupQueueSize() {
        return config.get(PRIAM_PRE + ".backup.queue.size", 100000);
    }

    @Override
    public int getDownloadQueueSize() {
        return config.get(PRIAM_PRE + ".download.queue.size", 100000);
    }

    @Override
    public long getUploadTimeout() {
        return config.get(PRIAM_PRE + ".upload.timeout", (2 * 60 * 60 * 1000L));
    }

    public long getDownloadTimeout() {
        return config.get(PRIAM_PRE + ".download.timeout", (10 * 60 * 60 * 1000L));
    }

    @Override
    public int getTombstoneWarnThreshold() {
        return config.get(PRIAM_PRE + ".tombstone.warning.threshold", 1000);
    }

    @Override
    public int getTombstoneFailureThreshold() {
        return config.get(PRIAM_PRE + ".tombstone.failure.threshold", 100000);
    }

    @Override
    public int getStreamingSocketTimeoutInMS() {
        return config.get(PRIAM_PRE + ".streaming.socket.timeout.ms", 86400000);
    }

    @Override
    public String getFlushKeyspaces() {
        return config.get(PRIAM_PRE + ".flush.keyspaces");
    }

    @Override
    public String getBackupStatusFileLoc() {
        return config.get(
                PRIAM_PRE + ".backup.status.location",
                getDataFileLocation() + File.separator + "backup.status");
    }

    @Override
    public boolean useSudo() {
        return config.get(PRIAM_PRE + ".cass.usesudo", true);
    }

    @Override
    public boolean enableBackupNotification() {
        return config.get(PRIAM_PRE + ".enableBackupNotification", true);
    }

    @Override
    public String getBackupNotificationTopicArn() {
        return config.get(PRIAM_PRE + ".backup.notification.topic.arn", "");
    }

    @Override
    public boolean isPostRestoreHookEnabled() {
        return config.get(PRIAM_PRE + ".postrestorehook.enabled", false);
    }

    @Override
    public String getPostRestoreHook() {
        return config.get(PRIAM_PRE + ".postrestorehook");
    }

    @Override
    public String getPostRestoreHookHeartbeatFileName() {
        return config.get(
                PRIAM_PRE + ".postrestorehook.heartbeat.filename",
                getDataFileLocation() + File.separator + "postrestorehook_heartbeat");
    }

    @Override
    public String getPostRestoreHookDoneFileName() {
        return config.get(
                PRIAM_PRE + ".postrestorehook.done.filename",
                getDataFileLocation() + File.separator + "postrestorehook_done");
    }

    @Override
    public int getPostRestoreHookTimeOutInDays() {
        return config.get(PRIAM_PRE + ".postrestorehook.timeout.in.days", 2);
    }

    @Override
    public int getPostRestoreHookHeartBeatTimeoutInMs() {
        return config.get(PRIAM_PRE + ".postrestorehook.heartbeat.timeout", 120000);
    }

    @Override
    public int getPostRestoreHookHeartbeatCheckFrequencyInMs() {
        return config.get(PRIAM_PRE + ".postrestorehook.heartbeat.check.frequency", 120000);
    }

    @Override
    public String getProperty(String key, String defaultValue) {
        return config.get(key, defaultValue);
    }

    @Override
    public String getMergedConfigurationCronExpression() {
        // Every minute on the top of the minute.
        return config.get(PRIAM_PRE + ".configMerge.cron", "0 * * * * ? *");
    }

    @Override
    public int getGracePeriodDaysForCompaction() {
        return config.get(PRIAM_PRE + ".gracePeriodDaysForCompaction", 5);
    }

    @Override
    public int getForgottenFileGracePeriodDaysForRead() {
        return config.get(PRIAM_PRE + ".forgottenFileGracePeriodDaysForRead", 3);
    }

    @Override
    public boolean isForgottenFileMoveEnabled() {
        return config.get(PRIAM_PRE + ".forgottenFileMoveEnabled", false);
    }

    @Override
    public BackupsToCompress getBackupsToCompress() {
        return BackupsToCompress.valueOf(
                config.get("priam.backupsToCompress", BackupsToCompress.ALL.name()));
    }

    @Override
<<<<<<< HEAD
    public String getDiskAccessMode() {
        return config.get(PRIAM_PRE + ".diskAccessMode", "auto");
=======
    public boolean checkThriftServerIsListening() {
        return config.get(PRIAM_PRE + ".checkThriftServerIsListening", false);
>>>>>>> 47c14182
    }
}<|MERGE_RESOLUTION|>--- conflicted
+++ resolved
@@ -776,12 +776,12 @@
     }
 
     @Override
-<<<<<<< HEAD
     public String getDiskAccessMode() {
         return config.get(PRIAM_PRE + ".diskAccessMode", "auto");
-=======
+    }
+    
+    @Override
     public boolean checkThriftServerIsListening() {
         return config.get(PRIAM_PRE + ".checkThriftServerIsListening", false);
->>>>>>> 47c14182
     }
 }