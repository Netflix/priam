/*
 * Copyright 2018 Netflix, Inc.
 *
 * Licensed under the Apache License, Version 2.0 (the "License");
 * you may not use this file except in compliance with the License.
 * You may obtain a copy of the License at
 *
 * http://www.apache.org/licenses/LICENSE-2.0
 *
 * Unless required by applicable law or agreed to in writing, software
 * distributed under the License is distributed on an "AS IS" BASIS,
 * WITHOUT WARRANTIES OR CONDITIONS OF ANY KIND, either express or implied.
 * See the License for the specific language governing permissions and
 * limitations under the License.
 *
 */
package com.netflix.priam.config;

import com.fasterxml.jackson.annotation.JsonIgnore;
import com.google.inject.Inject;
import com.google.inject.Singleton;
import com.netflix.priam.configSource.IConfigSource;
import com.netflix.priam.identity.config.InstanceInfo;
import com.netflix.priam.scheduler.UnsupportedTypeException;
import com.netflix.priam.tuner.GCType;
import java.io.File;
import java.util.HashMap;
import java.util.List;
import java.util.Map;
import org.apache.commons.lang3.StringUtils;
import org.slf4j.Logger;
import org.slf4j.LoggerFactory;

@Singleton
public class PriamConfiguration implements IConfiguration {
    public static final String PRIAM_PRE = "priam";

<<<<<<< HEAD
    private static final String CONFIG_CASS_HOME_DIR = PRIAM_PRE + ".cass.home";
    private static final String CONFIG_CASS_START_SCRIPT = PRIAM_PRE + ".cass.startscript";
    private static final String CONFIG_CASS_STOP_SCRIPT = PRIAM_PRE + ".cass.stopscript";
    private static final String CONFIG_CASS_USE_SUDO = PRIAM_PRE + ".cass.usesudo";
    private static final String CONFIG_CLUSTER_NAME = PRIAM_PRE + ".clustername";
    private static final String CONFIG_SEED_PROVIDER_NAME = PRIAM_PRE + ".seed.provider";
    private static final String CONFIG_LOAD_LOCAL_PROPERTIES = PRIAM_PRE + ".localbootstrap.enable";
    private static final String CONFIG_MAX_HEAP_SIZE = PRIAM_PRE + ".heap.size.";
    private static final String CONFIG_DATA_LOCATION = PRIAM_PRE + ".data.location";
    private static final String CONFIG_LOGS_LOCATION = PRIAM_PRE + ".logs.location";
    private static final String CONFIG_MR_ENABLE = PRIAM_PRE + ".multiregion.enable";
    private static final String CONFIG_CL_LOCATION = PRIAM_PRE + ".commitlog.location";
    private static final String CONFIG_JMX_LISTERN_PORT_NAME = PRIAM_PRE + ".jmx.port";
    private static final String CONFIG_JMX_USERNAME = PRIAM_PRE + ".jmx.username";
    private static final String CONFIG_JMX_PASSWORD = PRIAM_PRE + ".jmx.password";
    private static final String CONFIG_JMX_ENABLE_REMOTE = PRIAM_PRE + ".jmx.remote.enable";
    private static final String CONFIG_AVAILABILITY_ZONES = PRIAM_PRE + ".zones.available";
    private static final String CONFIG_SAVE_CACHE_LOCATION = PRIAM_PRE + ".cache.location";
    private static final String CONFIG_NEW_MAX_HEAP_SIZE = PRIAM_PRE + ".heap.newgen.size.";
    private static final String CONFIG_DIRECT_MAX_HEAP_SIZE = PRIAM_PRE + ".direct.memory.size.";
    private static final String CONFIG_NATIVE_PROTOCOL_PORT = PRIAM_PRE + ".nativeTransport.port";
    private static final String CONFIG_NATIVE_PROTOCOL_ENABLED = PRIAM_PRE + ".nativeTransport.enabled";
    private static final String CONFIG_STORAGE_LISTERN_PORT_NAME = PRIAM_PRE + ".storage.port";
    private static final String CONFIG_SSL_STORAGE_LISTERN_PORT_NAME = PRIAM_PRE + ".ssl.storage.port";
    private static final String CONFIG_CL_BK_LOCATION = PRIAM_PRE + ".backup.commitlog.location";
    private static final String CONFIG_THROTTLE_UPLOAD_PER_SECOND = PRIAM_PRE + ".upload.throttle";
    private static final String CONFIG_IN_MEMORY_COMPACTION_LIMIT = PRIAM_PRE + ".memory.compaction.limit";
    private static final String CONFIG_COMPACTION_THROUHPUT = PRIAM_PRE + ".compaction.throughput";
    private static final String CONFIG_MAX_HINT_WINDOW_IN_MS = PRIAM_PRE + ".hint.window";
    private static final String CONFIG_HINT_DELAY = PRIAM_PRE + ".hint.delay";
    private static final String CONFIG_BOOTCLUSTER_NAME = PRIAM_PRE + ".bootcluster";
    private static final String CONFIG_ENDPOINT_SNITCH = PRIAM_PRE + ".endpoint_snitch";
    private static final String CONFIG_MEMTABLE_TOTAL_SPACE = PRIAM_PRE + ".memtabletotalspace";
    private static final String CONFIG_MEMTABLE_CLEANUP_THRESHOLD = PRIAM_PRE + ".memtable.cleanup.threshold";
    private static final String CONFIG_CASS_PROCESS_NAME = PRIAM_PRE + ".cass.process";
    private static final String CONFIG_VNODE_NUM_TOKENS = PRIAM_PRE + ".vnodes.numTokens";
    private static final String CONFIG_YAML_LOCATION = PRIAM_PRE + ".yamlLocation";
    private static final String CONFIG_AUTHENTICATOR = PRIAM_PRE + ".authenticator";
    private static final String CONFIG_AUTHORIZER = PRIAM_PRE + ".authorizer";
    private static final String CONFIG_TARGET_KEYSPACE_NAME = PRIAM_PRE + ".target.keyspace";
    private static final String CONFIG_TARGET_COLUMN_FAMILY_NAME = PRIAM_PRE + ".target.columnfamily";
    private static final String CONFIG_CASS_MANUAL_START_ENABLE = PRIAM_PRE + ".cass.manual.start.enable";
    private static final String CONFIG_REMEDIATE_DEAD_CASSANDRA_RATE_S = PRIAM_PRE + ".remediate.dead.cassandra.rate";
    private static final String CONFIG_CREATE_NEW_TOKEN_ENABLE = PRIAM_PRE + ".create.new.token.enable";

    // Backup and Restore
    private static final String CONFIG_BACKUP_THREADS = PRIAM_PRE + ".backup.threads";
    private static final String CONFIG_RESTORE_PREFIX = PRIAM_PRE + ".restore.prefix";
    private static final String CONFIG_INCR_BK_ENABLE = PRIAM_PRE + ".backup.incremental.enable";
    private static final String CONFIG_SNAPSHOT_KEYSPACE_FILTER = PRIAM_PRE + ".snapshot.keyspace.filter";
    private static final String CONFIG_SNAPSHOT_CF_FILTER = PRIAM_PRE + ".snapshot.cf.filter";
    private static final String CONFIG_INCREMENTAL_KEYSPACE_FILTER = PRIAM_PRE + ".incremental.keyspace.filter";
    private static final String CONFIG_INCREMENTAL_CF_FILTER = PRIAM_PRE + ".incremental.cf.filter";
    private static final String CONFIG_RESTORE_KEYSPACE_FILTER = PRIAM_PRE + ".restore.keyspace.filter";
    private static final String CONFIG_RESTORE_CF_FILTER = PRIAM_PRE + ".restore.cf.filter";

    private static final String CONFIG_CL_BK_ENABLE = PRIAM_PRE + ".backup.commitlog.enable";
    private static final String CONFIG_AUTO_RESTORE_SNAPSHOTNAME = PRIAM_PRE + ".restore.snapshot";
    private static final String CONFIG_BUCKET_NAME = PRIAM_PRE + ".s3.bucket";
    private static final String CONFIG_BACKUP_SCHEDULE_TYPE = PRIAM_PRE + ".backup.schedule.type";
    private static final String CONFIG_BACKUP_HOUR = PRIAM_PRE + ".backup.hour";
    private static final String CONFIG_BACKUP_CRON_EXPRESSION = PRIAM_PRE + ".backup.cron";
    private static final String CONFIG_S3_BASE_DIR = PRIAM_PRE + ".s3.base_dir";
    private static final String CONFIG_RESTORE_THREADS = PRIAM_PRE + ".restore.threads";
    private static final String CONFIG_RESTORE_CLOSEST_TOKEN = PRIAM_PRE + ".restore.closesttoken";
    private static final String CONFIG_RESTORE_KEYSPACES = PRIAM_PRE + ".restore.keyspaces";
    private static final String CONFIG_BACKUP_CHUNK_SIZE = PRIAM_PRE + ".backup.chunksizemb";
    private static final String CONFIG_BACKUP_RETENTION = PRIAM_PRE + ".backup.retention";
    private static final String CONFIG_BACKUP_RACS = PRIAM_PRE + ".backup.racs";
    private static final String CONFIG_BACKUP_STATUS_FILE_LOCATION = PRIAM_PRE + ".backup.status.location";
    private static final String CONFIG_MULTITHREADED_COMPACTION = PRIAM_PRE + ".multithreaded.compaction";
    private static final String CONFIG_STREAMING_THROUGHPUT_MB = PRIAM_PRE + ".streaming.throughput.mb";
    private static final String CONFIG_STREAMING_KEEP_ALIVE_PERIOD = PRIAM_PRE + ".streaming.socket.keepalive.s";
    private static final String CONFIG_TOMBSTONE_FAILURE_THRESHOLD = PRIAM_PRE + ".tombstone.failure.threshold";
    private static final String CONFIG_TOMBSTONE_WARNING_THRESHOLD = PRIAM_PRE + ".tombstone.warning.threshold";

    private static final String CONFIG_PARTITIONER = PRIAM_PRE + ".partitioner";
    private static final String CONFIG_KEYCACHE_SIZE = PRIAM_PRE + ".keyCache.size";
    private static final String CONFIG_KEYCACHE_COUNT = PRIAM_PRE + ".keyCache.count";
    private static final String CONFIG_ROWCACHE_SIZE = PRIAM_PRE + ".rowCache.size";
    private static final String CONFIG_ROWCACHE_COUNT = PRIAM_PRE + ".rowCache.count";

    private static final String CONFIG_MAX_HINT_THREADS = PRIAM_PRE + ".hints.maxThreads";
    private static final String CONFIG_HINTS_THROTTLE_KB = PRIAM_PRE + ".hints.throttleKb";
    private static final String CONFIG_INTERNODE_COMPRESSION = PRIAM_PRE + ".internodeCompression";

    private static final String CONFIG_COMMITLOG_BKUP_ENABLED = PRIAM_PRE + ".clbackup.enabled";
    private static final String CONFIG_COMMITLOG_PROPS_FILE = PRIAM_PRE + ".clbackup.propsfile";
    private static final String CONFIG_COMMITLOG_ARCHIVE_CMD = PRIAM_PRE + ".clbackup.archiveCmd";
    private static final String CONFIG_COMMITLOG_RESTORE_CMD = PRIAM_PRE + ".clbackup.restoreCmd";
    private static final String CONFIG_COMMITLOG_RESTORE_DIRS = PRIAM_PRE + ".clbackup.restoreDirs";
    private static final String CONFIG_COMMITLOG_RESTORE_POINT_IN_TIME = PRIAM_PRE + ".clbackup.restoreTime";
    private static final String CONFIG_COMMITLOG_RESTORE_MAX = PRIAM_PRE + ".clrestore.max";
    private static final String CONFIG_CLIENT_SSL_ENABLED = PRIAM_PRE + ".client.sslEnabled";
    private static final String CONFIG_INTERNODE_ENCRYPTION = PRIAM_PRE + ".internodeEncryption";
    private static final String CONFIG_DSNITCH_ENABLED = PRIAM_PRE + ".dsnitchEnabled";

    private static final String CONFIG_CONCURRENT_READS = PRIAM_PRE + ".concurrentReads";
    private static final String CONFIG_CONCURRENT_WRITES = PRIAM_PRE + ".concurrentWrites";
    private static final String CONFIG_CONCURRENT_COMPACTORS = PRIAM_PRE + ".concurrentCompactors";

    private static final String CONFIG_EXTRA_PARAMS = PRIAM_PRE + ".extra.params";
    private static final String CONFIG_AUTO_BOOTSTRAP = PRIAM_PRE + ".auto.bootstrap";
    private static final String CONFIG_DSE_CLUSTER_TYPE = PRIAM_PRE + ".dse.cluster.type";
    private static final String CONFIG_EXTRA_ENV_PARAMS = PRIAM_PRE + ".extra.env.params";

    private static final String CONFIG_RESTORE_SOURCE_TYPE = PRIAM_PRE + ".restore.source.type"; //the type of source for the restore.  Valid values are: AWSCROSSACCT or GOOGLE.
    private static final String CONFIG_ENCRYPTED_BACKUP_ENABLED = PRIAM_PRE + ".encrypted.backup.enabled"; //enable encryption of backup (snapshots, incrementals, commit logs).

    //Backup and restore cryptography
    private static final String CONFIG_PRIKEY_LOC = PRIAM_PRE + ".private.key.location"; //the location on disk of the private key used by the cryptography algorithm
    private static final String CONFIG_PGP_PASSWORD_PHRASE = PRIAM_PRE + ".pgp.password.phrase"; //pass phrase used by the cryptography algorithm
    private static final String CONFIG_PGP_PUB_KEY_LOC = PRIAM_PRE + ".pgp.pubkey.file.location";

    //Restore from Google Cloud Storage
    private static final String CONFIG_GCS_SERVICE_ACCT_ID = PRIAM_PRE + ".gcs.service.acct.id"; //Google Cloud Storage service account id
    private static final String CONFIG_GCS_SERVICE_ACCT_PRIVATE_KEY_LOC = PRIAM_PRE + ".gcs.service.acct.private.key"; //the absolute path on disk for the Google Cloud Storage PFX file (i.e. the combined format of the private key and certificate).

    // Amazon specific
    private static final String CONFIG_ASG_NAME = PRIAM_PRE + ".az.asgname";
    private static final String CONFIG_SIBLING_ASG_NAMES = PRIAM_PRE + ".az.sibling.asgnames";
    private static final String CONFIG_REGION_NAME = PRIAM_PRE + ".az.region";
    private static final String SDB_INSTANCE_INDENTITY_REGION_NAME = PRIAM_PRE + ".sdb.instanceIdentity.region";
    private static final String CONFIG_ACL_GROUP_NAME = PRIAM_PRE + ".acl.groupname";
    private static String ASG_NAME = System.getenv("ASG_NAME");
    private static String REGION = System.getenv("EC2_REGION");
    private static final String CONFIG_VPC_RING = PRIAM_PRE + ".vpc";
    private static final String CONFIG_S3_ROLE_ASSUMPTION_ARN = PRIAM_PRE + ".roleassumption.arn"; //Restore from AWS.  This is applicable when restoring from an AWS account which requires cross account assumption. 
    private static final String CONFIG_EC2_ROLE_ASSUMPTION_ARN = PRIAM_PRE + ".ec2.roleassumption.arn";
    private static final String CONFIG_VPC_ROLE_ASSUMPTION_ARN = PRIAM_PRE + ".vpc.roleassumption.arn";
    private static final String CONFIG_DUAL_ACCOUNT = PRIAM_PRE + ".roleassumption.dualaccount";

    //Post Restore Hook
    private static final String CONFIG_POST_RESTORE_HOOK_ENABLED = PRIAM_PRE + ".postrestorehook.enabled";
    private static final String CONFIG_POST_RESTORE_HOOK = PRIAM_PRE + ".postrestorehook";
    private static final String CONFIG_POST_RESTORE_HOOK_HEARTBEAT_FILENAME = PRIAM_PRE + ".postrestorehook.heartbeat.filename";
    private static final String CONFIG_POST_RESTORE_HOOK_DONE_FILENAME = PRIAM_PRE + ".postrestorehook.done.filename";
    private static final String CONFIG_POST_RESTORE_HOOK_TIMEOUT_IN_DAYS = PRIAM_PRE + ".postrestorehook.timeout.in.days";
    private static final String CONFIG_POST_RESTORE_HOOK_HEARTBEAT_TIMEOUT_MS = PRIAM_PRE + ".postrestorehook.heartbeat.timeout";
    private static final String CONFIG_POST_RESTORE_HOOK_HEARTBEAT_CHECK_FREQUENCY_MS = PRIAM_PRE + ".postrestorehook.heartbeat.check.frequency";

    //Running instance meta data
    private String RAC;

    //== vpc specific   
    private String NETWORK_VPC;  //Fetch the vpc id of running instance

    // Defaults 
    private final String DEFAULT_CLUSTER_NAME = "cass_cluster";
    private final String CASS_BASE_DATA_DIR = "/var/lib/cassandra";
    private final String DEFAULT_DATA_LOCATION = CASS_BASE_DATA_DIR + "/data";
    private final String DEFAULT_LOGS_LOCATION = CASS_BASE_DATA_DIR +"/logs";
    private final String DEFAULT_COMMIT_LOG_LOCATION = "/var/lib/cassandra/commitlog";
    private final String DEFAULT_CACHE_LOCATION = "/var/lib/cassandra/saved_caches";
    private final String DEFAULT_HINTS_DIR_LOCATION = "/var/lib/cassandra/hints";
    private final String DEFAULT_ENDPOINT_SNITCH = "org.apache.cassandra.locator.Ec2Snitch";
    private final String DEFAULT_SEED_PROVIDER = "com.netflix.priam.cassandra.extensions.NFSeedProvider";
    private final String DEFAULT_PARTITIONER = "org.apache.cassandra.dht.RandomPartitioner";
    public static final String DEFAULT_AUTHENTICATOR = "org.apache.cassandra.auth.AllowAllAuthenticator";
    public static final String DEFAULT_AUTHORIZER = "org.apache.cassandra.auth.AllowAllAuthorizer";
    public static final String DEFAULT_COMMITLOG_PROPS_FILE = "/conf/commitlog_archiving.properties";

    // rpm based. Can be modified for tar based.
    private final String DEFAULT_CASS_HOME_DIR = "/etc/cassandra";
    private final String DEFAULT_CASS_START_SCRIPT = "/etc/init.d/cassandra start";
    private final String DEFAULT_CASS_STOP_SCRIPT = "/etc/init.d/cassandra stop";
    private final String DEFAULT_BACKUP_LOCATION = "backup";
    private final String DEFAULT_BUCKET_NAME = "cassandra-archive";
    //    private String DEFAULT_AVAILABILITY_ZONES = "";
    private List<String> DEFAULT_AVAILABILITY_ZONES = ImmutableList.of();
    private final String DEFAULT_CASS_PROCESS_NAME = "CassandraDaemon";

    private final String DEFAULT_MAX_DIRECT_MEM = "50G";
    private final String DEFAULT_MAX_HEAP = "8G";
    private final String DEFAULT_MAX_NEWGEN_HEAP = "2G";
    private final int DEFAULT_JMX_PORT = 7199;
    private final int DEFAULT_NATIVE_PROTOCOL_PORT = 9042;
    private final int DEFAULT_STORAGE_PORT = 7000;
    private final int DEFAULT_SSL_STORAGE_PORT = 7001;
    private final int DEFAULT_BACKUP_HOUR = 12;
    private final String DEFAULT_BACKUP_CRON_EXPRESSION = "0 0 12 1/1 * ? *"; //Backup daily at 12.
    private final int DEFAULT_BACKUP_THREADS = 2;
    private final int DEFAULT_RESTORE_THREADS = 8;
    private final int DEFAULT_BACKUP_CHUNK_SIZE = 10;
    private final int DEFAULT_BACKUP_RETENTION = 0;
    private final int DEFAULT_VNODE_NUM_TOKENS = 1;
    private final int DEFAULT_HINTS_MAX_THREADS = 2; //default value from 1.2 yaml
    private final int DEFAULT_HINTS_THROTTLE_KB = 1024; //default value from 1.2 yaml
    private final String DEFAULT_INTERNODE_COMPRESSION = "all";  //default value from 1.2 yaml
    // Default to restarting Cassandra automatically once per hour.
    private final int DEFAULT_REMEDIATE_DEAD_CASSANDRA_RATE_S = 60 * 60;

    private static final int DEFAULT_STREAMING_KEEP_ALIVE_PERIOD_S = 300; // 5 minutes
    private static final int DEFAULT_TOMBSTONE_WARNING_THRESHOLD = 1000; // C* defaults
    private static final int DEFAULT_TOMBSTONE_FAILURE_THRESHOLD = 100000;// C* defaults

    // AWS EC2 Dual Account
    private static final boolean DEFAULT_DUAL_ACCOUNT = false;

=======
>>>>>>> d51660ed
    private final IConfigSource config;
    private static final Logger logger = LoggerFactory.getLogger(PriamConfiguration.class);

    @JsonIgnore private InstanceInfo instanceInfo;

    @Inject
    public PriamConfiguration(IConfigSource config, InstanceInfo instanceInfo) {
        this.config = config;
        this.instanceInfo = instanceInfo;
    }

    @Override
    public void initialize() {
        this.config.initialize(instanceInfo.getAutoScalingGroup(), instanceInfo.getRegion());
    }

    @Override
    public String getCassStartupScript() {
        return config.get(PRIAM_PRE + ".cass.startscript", "/etc/init.d/cassandra start");
    }

    @Override
    public String getCassStopScript() {
        return config.get(PRIAM_PRE + ".cass.stopscript", "/etc/init.d/cassandra stop");
    }

    @Override
    public int getGracefulDrainHealthWaitSeconds() {
        return -1;
    }

    @Override
    public int getRemediateDeadCassandraRate() {
        return config.get(
                PRIAM_PRE + ".remediate.dead.cassandra.rate", 3600); // Default to once per hour
    }

    @Override
    public String getCassHome() {
        return config.get(PRIAM_PRE + ".cass.home", "/etc/cassandra");
    }

    @Override
    public String getBackupLocation() {
        return config.get(PRIAM_PRE + ".s3.base_dir", "backup");
    }

    @Override
    public String getBackupPrefix() {
        return config.get(PRIAM_PRE + ".s3.bucket", "cassandra-archive");
    }

    @Override
    public int getBackupRetentionDays() {
        return config.get(PRIAM_PRE + ".backup.retention", 0);
    }

    @Override
    public List<String> getBackupRacs() {
        return config.getList(PRIAM_PRE + ".backup.racs");
    }

    @Override
    public String getRestorePrefix() {
        return config.get(PRIAM_PRE + ".restore.prefix");
    }

    @Override
    public String getDataFileLocation() {
        return config.get(PRIAM_PRE + ".data.location", getCassandraBaseDirectory() + "/data");
    }

    @Override
    public String getLogDirLocation() {
        return config.get(PRIAM_PRE + ".logs.location", getCassandraBaseDirectory() + "/logs");
    }

    @Override
    public String getHintsLocation() {
        return config.get(PRIAM_PRE + ".hints.location", getCassandraBaseDirectory() + "/hints");
    }

    @Override
    public String getCacheLocation() {
        return config.get(
                PRIAM_PRE + ".cache.location", getCassandraBaseDirectory() + "/saved_caches");
    }

    @Override
    public String getCommitLogLocation() {
        return config.get(
                PRIAM_PRE + ".commitlog.location", getCassandraBaseDirectory() + "/commitlog");
    }

    @Override
    public String getBackupCommitLogLocation() {
        return config.get(PRIAM_PRE + ".backup.commitlog.location", "");
    }

    @Override
    public long getBackupChunkSize() {
        long size = config.get(PRIAM_PRE + ".backup.chunksizemb", 10);
        return size * 1024 * 1024L;
    }

    @Override
    public int getJmxPort() {
        return config.get(PRIAM_PRE + ".jmx.port", 7199);
    }

    @Override
    public String getJmxUsername() {
        return config.get(PRIAM_PRE + ".jmx.username", "");
    }

    @Override
    public String getJmxPassword() {
        return config.get(PRIAM_PRE + ".jmx.password", "");
    }

    /** @return Enables Remote JMX connections n C* */
    @Override
    public boolean enableRemoteJMX() {
        return config.get(PRIAM_PRE + ".jmx.remote.enable", false);
    }

    public int getNativeTransportPort() {
<<<<<<< HEAD
        return config.get(CONFIG_NATIVE_PROTOCOL_PORT, DEFAULT_NATIVE_PROTOCOL_PORT);
=======
        return config.get(PRIAM_PRE + ".nativeTransport.port", 9042);
>>>>>>> d51660ed
    }

    @Override
    public int getStoragePort() {
        return config.get(PRIAM_PRE + ".storage.port", 7000);
    }

    @Override
    public int getSSLStoragePort() {
        return config.get(PRIAM_PRE + ".ssl.storage.port", 7001);
    }

    @Override
    public String getSnitch() {
        return config.get(PRIAM_PRE + ".endpoint_snitch", "org.apache.cassandra.locator.Ec2Snitch");
    }

    @Override
    public String getAppName() {
        return config.get(PRIAM_PRE + ".clustername", "cass_cluster");
    }

    @Override
    public List<String> getRacs() {
        return config.getList(PRIAM_PRE + ".zones.available", instanceInfo.getDefaultRacks());
    }

    @Override
    public String getHeapSize() {
        return config.get((PRIAM_PRE + ".heap.size.") + instanceInfo.getInstanceType(), "8G");
    }

    @Override
    public String getHeapNewSize() {
        return config.get(
                (PRIAM_PRE + ".heap.newgen.size.") + instanceInfo.getInstanceType(), "2G");
    }

    @Override
    public String getMaxDirectMemory() {
        return config.get(
                (PRIAM_PRE + ".direct.memory.size.") + instanceInfo.getInstanceType(), "50G");
    }

    @Override
    public String getBackupCronExpression() {
        return config.get(PRIAM_PRE + ".backup.cron", "0 0 12 1/1 * ? *"); // Backup daily at 12
    }

    @Override
    public GCType getGCType() throws UnsupportedTypeException {
        String gcType = config.get(PRIAM_PRE + ".gc.type", GCType.CMS.getGcType());
        return GCType.lookup(gcType);
    }

    @Override
    public String getJVMExcludeSet() {
        return config.get(PRIAM_PRE + ".jvm.options.exclude");
    }

    @Override
    public String getJVMUpsertSet() {
        return config.get(PRIAM_PRE + ".jvm.options.upsert");
    }

    @Override
    public String getFlushCronExpression() {
        return config.get(PRIAM_PRE + ".flush.cron", "-1");
    }

    @Override
    public String getCompactionCronExpression() {
        return config.get(PRIAM_PRE + ".compaction.cron", "-1");
    }

    @Override
    public String getCompactionIncludeCFList() {
        return config.get(PRIAM_PRE + ".compaction.cf.include");
    }

    @Override
    public String getCompactionExcludeCFList() {
        return config.get(PRIAM_PRE + ".compaction.cf.exclude");
    }

    @Override
    public String getSnapshotIncludeCFList() {
        return config.get(PRIAM_PRE + ".snapshot.cf.include");
    }

    @Override
    public String getSnapshotExcludeCFList() {
        return config.get(PRIAM_PRE + ".snapshot.cf.exclude");
    }

    @Override
    public String getIncrementalIncludeCFList() {
        return config.get(PRIAM_PRE + ".incremental.cf.include");
    }

    @Override
    public String getIncrementalExcludeCFList() {
        return config.get(PRIAM_PRE + ".incremental.cf.exclude");
    }

    @Override
    public String getRestoreIncludeCFList() {
        return config.get(PRIAM_PRE + ".restore.cf.include");
    }

    @Override
    public String getRestoreExcludeCFList() {
        return config.get(PRIAM_PRE + ".restore.cf.exclude");
    }

    @Override
    public String getRestoreSnapshot() {
        return config.get(PRIAM_PRE + ".restore.snapshot", "");
    }

    @Override
    public boolean isRestoreEncrypted() {
        return config.get(PRIAM_PRE + ".encrypted.restore.enabled", false);
    }

    @Override
    public String getSDBInstanceIdentityRegion() {
        return config.get(PRIAM_PRE + ".sdb.instanceIdentity.region", "us-east-1");
    }

    @Override
    public boolean isMultiDC() {
        return config.get(PRIAM_PRE + ".multiregion.enable", false);
    }

    @Override
    public int getBackupThreads() {
        return config.get(PRIAM_PRE + ".backup.threads", 2);
    }

    @Override
    public int getRestoreThreads() {
        return config.get(PRIAM_PRE + ".restore.threads", 8);
    }

    @Override
    public boolean isRestoreClosestToken() {
        return config.get(PRIAM_PRE + ".restore.closesttoken", false);
    }

    @Override
    public String getSiblingASGNames() {
        return config.get(PRIAM_PRE + ".az.sibling.asgnames", ",");
    }

    @Override
    public String getACLGroupName() {
        return config.get(PRIAM_PRE + ".acl.groupname", this.getAppName());
    }

    @Override
    public boolean isIncrementalBackupEnabled() {
        return config.get(PRIAM_PRE + ".backup.incremental.enable", true);
    }

    @Override
    public int getUploadThrottle() {
        return config.get(PRIAM_PRE + ".upload.throttle", -1);
    }

    @Override
    public int getRemoteFileSystemObjectExistsThrottle() {
        return config.get(PRIAM_PRE + ".remoteFileSystemObjectExistThrottle", -1);
    }

    @Override
    public boolean isLocalBootstrapEnabled() {
        return config.get(PRIAM_PRE + ".localbootstrap.enable", false);
    }

    @Override
    public int getCompactionThroughput() {
        return config.get(PRIAM_PRE + ".compaction.throughput", 8);
    }

    @Override
    public int getMaxHintWindowInMS() {
        return config.get(PRIAM_PRE + ".hint.window", 10800000);
    }

    public int getHintedHandoffThrottleKb() {
        return config.get(PRIAM_PRE + ".hints.throttleKb", 1024);
    }

    @Override
    public String getBootClusterName() {
        return config.get(PRIAM_PRE + ".bootcluster", "");
    }

    @Override
    public String getSeedProviderName() {
        return config.get(
                PRIAM_PRE + ".seed.provider",
                "com.netflix.priam.cassandra.extensions.NFSeedProvider");
    }

    public double getMemtableCleanupThreshold() {
        return config.get(PRIAM_PRE + ".memtable.cleanup.threshold", 0.11);
    }

    @Override
    public int getStreamingThroughputMB() {
        return config.get(PRIAM_PRE + ".streaming.throughput.mb", 400);
    }

    public String getPartitioner() {
        return config.get(PRIAM_PRE + ".partitioner", "org.apache.cassandra.dht.RandomPartitioner");
    }

    public String getKeyCacheSizeInMB() {
        return config.get(PRIAM_PRE + ".keyCache.size");
    }

    public String getKeyCacheKeysToSave() {
        return config.get(PRIAM_PRE + ".keyCache.count");
    }

    public String getRowCacheSizeInMB() {
        return config.get(PRIAM_PRE + ".rowCache.size");
    }

    public String getRowCacheKeysToSave() {
        return config.get(PRIAM_PRE + ".rowCache.count");
    }

    @Override
    public String getCassProcessName() {
        return config.get(PRIAM_PRE + ".cass.process", "CassandraDaemon");
    }

    public String getYamlLocation() {
        return config.get(PRIAM_PRE + ".yamlLocation", getCassHome() + "/conf/cassandra.yaml");
    }

    @Override
<<<<<<< HEAD
    public String getJVMOptionsFileLocation()
    {
        return config.get(PRIAM_PRE + ".jvm.options.location", getCassHome() + "/conf/jvm-server.options");
=======
    public String getJVMOptionsFileLocation() {
        return config.get(
                PRIAM_PRE + ".jvm.options.location", getCassHome() + "/conf/jvm-server.options");
>>>>>>> d51660ed
    }

    public String getAuthenticator() {
        return config.get(
                PRIAM_PRE + ".authenticator", "org.apache.cassandra.auth.AllowAllAuthenticator");
    }

    public String getAuthorizer() {
        return config.get(
                PRIAM_PRE + ".authorizer", "org.apache.cassandra.auth.AllowAllAuthorizer");
    }

    public String getRoleManager() {
        return config.get(
                PRIAM_PRE + ".roleManager", "org.apache.cassandra.auth.CassandraRoleManager");
    }

    @Override
    public boolean doesCassandraStartManually() {
        return config.get(PRIAM_PRE + ".cass.manual.start.enable", false);
    }

    public String getInternodeCompression() {
        return config.get(PRIAM_PRE + ".internodeCompression", "all");
    }

    @Override
    public boolean isBackingUpCommitLogs() {
        return config.get(PRIAM_PRE + ".clbackup.enabled", false);
    }

    @Override
    public String getCommitLogBackupPropsFile() {
        return config.get(
                PRIAM_PRE + ".clbackup.propsfile",
                getCassHome() + "/conf/commitlog_archiving.properties");
    }

    @Override
    public String getCommitLogBackupArchiveCmd() {
        return config.get(
                PRIAM_PRE + ".clbackup.archiveCmd", "/bin/ln %path /mnt/data/backup/%name");
    }

    @Override
    public String getCommitLogBackupRestoreCmd() {
        return config.get(PRIAM_PRE + ".clbackup.restoreCmd", "/bin/mv %from %to");
    }

    @Override
    public String getCommitLogBackupRestoreFromDirs() {
        return config.get(PRIAM_PRE + ".clbackup.restoreDirs", "/mnt/data/backup/commitlog/");
    }

    @Override
    public String getCommitLogBackupRestorePointInTime() {
        return config.get(PRIAM_PRE + ".clbackup.restoreTime", "");
    }

    @Override
    public int maxCommitLogsRestore() {
        return config.get(PRIAM_PRE + ".clrestore.max", 10);
    }

    public boolean isClientSslEnabled() {
        return config.get(PRIAM_PRE + ".client.sslEnabled", false);
    }

    public String getInternodeEncryption() {
        return config.get(PRIAM_PRE + ".internodeEncryption", "none");
    }

    public boolean isDynamicSnitchEnabled() {
<<<<<<< HEAD
        return config.get(CONFIG_DSNITCH_ENABLED, true);
=======
        return config.get(PRIAM_PRE + ".dsnitchEnabled", true);
>>>>>>> d51660ed
    }

    public boolean isNativeTransportEnabled() {
        return config.get(PRIAM_PRE + ".nativeTransport.enabled", false);
    }

    public int getConcurrentReadsCnt() {
        return config.get(PRIAM_PRE + ".concurrentReads", 32);
    }

    public int getConcurrentWritesCnt() {
        return config.get(PRIAM_PRE + ".concurrentWrites", 32);
    }

    public int getConcurrentCompactorsCnt() {
        int cpus = Runtime.getRuntime().availableProcessors();
<<<<<<< HEAD
        return config.get(CONFIG_CONCURRENT_COMPACTORS, cpus);
=======
        return config.get(PRIAM_PRE + ".concurrentCompactors", cpus);
>>>>>>> d51660ed
    }

    @Override
    public int getCompactionLargePartitionWarnThresholdInMB() {
        return config.get(PRIAM_PRE + ".compaction.large.partition.warn.threshold", 100);
    }

    public String getExtraConfigParams() {
        return config.get(PRIAM_PRE + ".extra.params");
    }

    @Override
    public Map<String, String> getExtraEnvParams() {

        String envParams = config.get(PRIAM_PRE + ".extra.env.params");
        if (envParams == null) {
            logger.info("getExtraEnvParams: No extra env params");
            return null;
        }
        Map<String, String> extraEnvParamsMap = new HashMap<>();
        String[] pairs = envParams.split(",");
        logger.info("getExtraEnvParams: Extra cass params. From config :{}", envParams);
        for (String pair1 : pairs) {
            String[] pair = pair1.split("=");
            if (pair.length > 1) {
                String priamKey = pair[0];
                String cassKey = pair[1];
                String cassVal = config.get(priamKey);
                logger.info(
                        "getExtraEnvParams: Start-up/ env params: Priamkey[{}], CassStartupKey[{}], Val[{}]",
                        priamKey,
                        cassKey,
                        cassVal);
                if (!StringUtils.isBlank(cassKey) && !StringUtils.isBlank(cassVal)) {
                    extraEnvParamsMap.put(cassKey, cassVal);
                }
            }
        }
        return extraEnvParamsMap;
    }

    public String getCassYamlVal(String priamKey) {
        return config.get(priamKey);
    }

    public boolean getAutoBoostrap() {
        return config.get(PRIAM_PRE + ".auto.bootstrap", true);
    }

    @Override
    public boolean isCreateNewTokenEnable() {
        return config.get(PRIAM_PRE + ".create.new.token.enable", true);
    }

    @Override
    public String getPrivateKeyLocation() {
        return config.get(PRIAM_PRE + ".private.key.location");
    }

    @Override
    public String getRestoreSourceType() {
        return config.get(PRIAM_PRE + ".restore.source.type");
    }

    @Override
    public boolean isEncryptBackupEnabled() {
        return config.get(PRIAM_PRE + ".encrypted.backup.enabled", false);
    }

    @Override
    public String getAWSRoleAssumptionArn() {
        return config.get(PRIAM_PRE + ".roleassumption.arn");
    }

    @Override
    public String getClassicEC2RoleAssumptionArn() {
        return config.get(PRIAM_PRE + ".ec2.roleassumption.arn");
    }

    @Override
    public String getVpcEC2RoleAssumptionArn() {
        return config.get(PRIAM_PRE + ".vpc.roleassumption.arn");
    }

    @Override
    public boolean isDualAccount() {
        return config.get(PRIAM_PRE + ".roleassumption.dualaccount", false);
    }

    @Override
    public String getGcsServiceAccountId() {
        return config.get(PRIAM_PRE + ".gcs.service.acct.id");
    }

    @Override
    public String getGcsServiceAccountPrivateKeyLoc() {
        return config.get(
                PRIAM_PRE + ".gcs.service.acct.private.key",
                "/apps/tomcat/conf/gcsentryptedkey.p12");
    }

    @Override
    public String getPgpPasswordPhrase() {
        return config.get(PRIAM_PRE + ".pgp.password.phrase");
    }

    @Override
    public String getPgpPublicKeyLoc() {
        return config.get(PRIAM_PRE + ".pgp.pubkey.file.location");
    }

    @Override
    public boolean enableAsyncIncremental() {
        return config.get(PRIAM_PRE + ".async.incremental", false);
    }

    @Override
    public boolean enableAsyncSnapshot() {
        return config.get(PRIAM_PRE + ".async.snapshot", false);
    }

    @Override
    public int getBackupQueueSize() {
        return config.get(PRIAM_PRE + ".backup.queue.size", 100000);
    }

    @Override
    public int getDownloadQueueSize() {
        return config.get(PRIAM_PRE + ".download.queue.size", 100000);
    }

    @Override
    public long getUploadTimeout() {
        return config.get(PRIAM_PRE + ".upload.timeout", (2 * 60 * 60 * 1000L));
    }

    public long getDownloadTimeout() {
        return config.get(PRIAM_PRE + ".download.timeout", (10 * 60 * 60 * 1000L));
    }

    @Override
    public int getTombstoneWarnThreshold() {
        return config.get(PRIAM_PRE + ".tombstone.warning.threshold", 1000);
    }

    @Override
    public int getTombstoneFailureThreshold() {
        return config.get(PRIAM_PRE + ".tombstone.failure.threshold", 100000);
    }

<<<<<<< HEAD
    /**
     * @return streaming_keep_alive_period_in_secs in yaml
     */
    @Override
    public int getStreamingKeepAlivePeriodInS() {
        return config.get(CONFIG_STREAMING_KEEP_ALIVE_PERIOD, DEFAULT_STREAMING_KEEP_ALIVE_PERIOD_S);
=======
    @Override
    public int getStreamingKeepAlivePeriod() {
        return config.get(PRIAM_PRE + ".streaming.socket.keepalive.s", 300);
>>>>>>> d51660ed
    }

    @Override
    public String getFlushKeyspaces() {
        return config.get(PRIAM_PRE + ".flush.keyspaces");
    }

    @Override
    public String getBackupStatusFileLoc() {
        return config.get(
                PRIAM_PRE + ".backup.status.location",
                getDataFileLocation() + File.separator + "backup.status");
    }

    @Override
    public boolean useSudo() {
        return config.get(PRIAM_PRE + ".cass.usesudo", true);
    }

    @Override
    public boolean enableBackupNotification() {
        return config.get(PRIAM_PRE + ".enableBackupNotification", true);
    }

    @Override
    public String getBackupNotificationTopicArn() {
        return config.get(PRIAM_PRE + ".backup.notification.topic.arn", "");
    }

    @Override
    public boolean isPostRestoreHookEnabled() {
        return config.get(PRIAM_PRE + ".postrestorehook.enabled", false);
    }

    @Override
    public String getPostRestoreHook() {
        return config.get(PRIAM_PRE + ".postrestorehook");
    }

    @Override
    public String getPostRestoreHookHeartbeatFileName() {
        return config.get(
                PRIAM_PRE + ".postrestorehook.heartbeat.filename",
                getDataFileLocation() + File.separator + "postrestorehook_heartbeat");
    }

    @Override
    public String getPostRestoreHookDoneFileName() {
        return config.get(
                PRIAM_PRE + ".postrestorehook.done.filename",
                getDataFileLocation() + File.separator + "postrestorehook_done");
    }

    @Override
    public int getPostRestoreHookTimeOutInDays() {
        return config.get(PRIAM_PRE + ".postrestorehook.timeout.in.days", 2);
    }

    @Override
    public int getPostRestoreHookHeartBeatTimeoutInMs() {
        return config.get(PRIAM_PRE + ".postrestorehook.heartbeat.timeout", 120000);
    }

    @Override
    public int getPostRestoreHookHeartbeatCheckFrequencyInMs() {
        return config.get(PRIAM_PRE + ".postrestorehook.heartbeat.check.frequency", 120000);
    }

    @Override
    public String getProperty(String key, String defaultValue) {
        return config.get(key, defaultValue);
    }

    @Override
    public String getMergedConfigurationCronExpression() {
        // Every minute on the top of the minute.
        return config.get(PRIAM_PRE + ".configMerge.cron", "0 * * * * ? *");
    }

    @Override
    public int getGracePeriodDaysForCompaction() {
        return config.get(PRIAM_PRE + ".gracePeriodDaysForCompaction", 5);
    }

    @Override
    public int getForgottenFileGracePeriodDaysForRead() {
        return config.get(PRIAM_PRE + ".forgottenFileGracePeriodDaysForRead", 3);
    }

    @Override
    public boolean isForgottenFileMoveEnabled() {
        return config.get(PRIAM_PRE + ".forgottenFileMoveEnabled", false);
    }

    @Override
    public BackupsToCompress getBackupsToCompress() {
        return BackupsToCompress.valueOf(
                config.get("priam.backupsToCompress", BackupsToCompress.ALL.name()));
    }

    @Override
    public String getDiskAccessMode() {
        return config.get(PRIAM_PRE + ".diskAccessMode", "auto");
    }

    @Override
    public boolean permitDirectTokenAssignmentWithGossipMismatch() {
        return config.get(PRIAM_PRE + ".permitDirectTokenAssignmentWithGossipMismatch", false);
    }

    @Override
    public int getTargetMinutesToCompleteSnaphotUpload() {
        return config.get(PRIAM_PRE + ".snapshotUploadDuration", 0);
    }

    @Override
    public double getRateLimitChangeThreshold() {
        return config.get(PRIAM_PRE + ".rateLimitChangeThreshold", 0.1);
    }

    @Override
    public String getProperty(String key, String defaultValue) {
        return config.get(PRIAM_PRE + "." + key, defaultValue);
    }
}<|MERGE_RESOLUTION|>--- conflicted
+++ resolved
@@ -35,208 +35,6 @@
 public class PriamConfiguration implements IConfiguration {
     public static final String PRIAM_PRE = "priam";
 
-<<<<<<< HEAD
-    private static final String CONFIG_CASS_HOME_DIR = PRIAM_PRE + ".cass.home";
-    private static final String CONFIG_CASS_START_SCRIPT = PRIAM_PRE + ".cass.startscript";
-    private static final String CONFIG_CASS_STOP_SCRIPT = PRIAM_PRE + ".cass.stopscript";
-    private static final String CONFIG_CASS_USE_SUDO = PRIAM_PRE + ".cass.usesudo";
-    private static final String CONFIG_CLUSTER_NAME = PRIAM_PRE + ".clustername";
-    private static final String CONFIG_SEED_PROVIDER_NAME = PRIAM_PRE + ".seed.provider";
-    private static final String CONFIG_LOAD_LOCAL_PROPERTIES = PRIAM_PRE + ".localbootstrap.enable";
-    private static final String CONFIG_MAX_HEAP_SIZE = PRIAM_PRE + ".heap.size.";
-    private static final String CONFIG_DATA_LOCATION = PRIAM_PRE + ".data.location";
-    private static final String CONFIG_LOGS_LOCATION = PRIAM_PRE + ".logs.location";
-    private static final String CONFIG_MR_ENABLE = PRIAM_PRE + ".multiregion.enable";
-    private static final String CONFIG_CL_LOCATION = PRIAM_PRE + ".commitlog.location";
-    private static final String CONFIG_JMX_LISTERN_PORT_NAME = PRIAM_PRE + ".jmx.port";
-    private static final String CONFIG_JMX_USERNAME = PRIAM_PRE + ".jmx.username";
-    private static final String CONFIG_JMX_PASSWORD = PRIAM_PRE + ".jmx.password";
-    private static final String CONFIG_JMX_ENABLE_REMOTE = PRIAM_PRE + ".jmx.remote.enable";
-    private static final String CONFIG_AVAILABILITY_ZONES = PRIAM_PRE + ".zones.available";
-    private static final String CONFIG_SAVE_CACHE_LOCATION = PRIAM_PRE + ".cache.location";
-    private static final String CONFIG_NEW_MAX_HEAP_SIZE = PRIAM_PRE + ".heap.newgen.size.";
-    private static final String CONFIG_DIRECT_MAX_HEAP_SIZE = PRIAM_PRE + ".direct.memory.size.";
-    private static final String CONFIG_NATIVE_PROTOCOL_PORT = PRIAM_PRE + ".nativeTransport.port";
-    private static final String CONFIG_NATIVE_PROTOCOL_ENABLED = PRIAM_PRE + ".nativeTransport.enabled";
-    private static final String CONFIG_STORAGE_LISTERN_PORT_NAME = PRIAM_PRE + ".storage.port";
-    private static final String CONFIG_SSL_STORAGE_LISTERN_PORT_NAME = PRIAM_PRE + ".ssl.storage.port";
-    private static final String CONFIG_CL_BK_LOCATION = PRIAM_PRE + ".backup.commitlog.location";
-    private static final String CONFIG_THROTTLE_UPLOAD_PER_SECOND = PRIAM_PRE + ".upload.throttle";
-    private static final String CONFIG_IN_MEMORY_COMPACTION_LIMIT = PRIAM_PRE + ".memory.compaction.limit";
-    private static final String CONFIG_COMPACTION_THROUHPUT = PRIAM_PRE + ".compaction.throughput";
-    private static final String CONFIG_MAX_HINT_WINDOW_IN_MS = PRIAM_PRE + ".hint.window";
-    private static final String CONFIG_HINT_DELAY = PRIAM_PRE + ".hint.delay";
-    private static final String CONFIG_BOOTCLUSTER_NAME = PRIAM_PRE + ".bootcluster";
-    private static final String CONFIG_ENDPOINT_SNITCH = PRIAM_PRE + ".endpoint_snitch";
-    private static final String CONFIG_MEMTABLE_TOTAL_SPACE = PRIAM_PRE + ".memtabletotalspace";
-    private static final String CONFIG_MEMTABLE_CLEANUP_THRESHOLD = PRIAM_PRE + ".memtable.cleanup.threshold";
-    private static final String CONFIG_CASS_PROCESS_NAME = PRIAM_PRE + ".cass.process";
-    private static final String CONFIG_VNODE_NUM_TOKENS = PRIAM_PRE + ".vnodes.numTokens";
-    private static final String CONFIG_YAML_LOCATION = PRIAM_PRE + ".yamlLocation";
-    private static final String CONFIG_AUTHENTICATOR = PRIAM_PRE + ".authenticator";
-    private static final String CONFIG_AUTHORIZER = PRIAM_PRE + ".authorizer";
-    private static final String CONFIG_TARGET_KEYSPACE_NAME = PRIAM_PRE + ".target.keyspace";
-    private static final String CONFIG_TARGET_COLUMN_FAMILY_NAME = PRIAM_PRE + ".target.columnfamily";
-    private static final String CONFIG_CASS_MANUAL_START_ENABLE = PRIAM_PRE + ".cass.manual.start.enable";
-    private static final String CONFIG_REMEDIATE_DEAD_CASSANDRA_RATE_S = PRIAM_PRE + ".remediate.dead.cassandra.rate";
-    private static final String CONFIG_CREATE_NEW_TOKEN_ENABLE = PRIAM_PRE + ".create.new.token.enable";
-
-    // Backup and Restore
-    private static final String CONFIG_BACKUP_THREADS = PRIAM_PRE + ".backup.threads";
-    private static final String CONFIG_RESTORE_PREFIX = PRIAM_PRE + ".restore.prefix";
-    private static final String CONFIG_INCR_BK_ENABLE = PRIAM_PRE + ".backup.incremental.enable";
-    private static final String CONFIG_SNAPSHOT_KEYSPACE_FILTER = PRIAM_PRE + ".snapshot.keyspace.filter";
-    private static final String CONFIG_SNAPSHOT_CF_FILTER = PRIAM_PRE + ".snapshot.cf.filter";
-    private static final String CONFIG_INCREMENTAL_KEYSPACE_FILTER = PRIAM_PRE + ".incremental.keyspace.filter";
-    private static final String CONFIG_INCREMENTAL_CF_FILTER = PRIAM_PRE + ".incremental.cf.filter";
-    private static final String CONFIG_RESTORE_KEYSPACE_FILTER = PRIAM_PRE + ".restore.keyspace.filter";
-    private static final String CONFIG_RESTORE_CF_FILTER = PRIAM_PRE + ".restore.cf.filter";
-
-    private static final String CONFIG_CL_BK_ENABLE = PRIAM_PRE + ".backup.commitlog.enable";
-    private static final String CONFIG_AUTO_RESTORE_SNAPSHOTNAME = PRIAM_PRE + ".restore.snapshot";
-    private static final String CONFIG_BUCKET_NAME = PRIAM_PRE + ".s3.bucket";
-    private static final String CONFIG_BACKUP_SCHEDULE_TYPE = PRIAM_PRE + ".backup.schedule.type";
-    private static final String CONFIG_BACKUP_HOUR = PRIAM_PRE + ".backup.hour";
-    private static final String CONFIG_BACKUP_CRON_EXPRESSION = PRIAM_PRE + ".backup.cron";
-    private static final String CONFIG_S3_BASE_DIR = PRIAM_PRE + ".s3.base_dir";
-    private static final String CONFIG_RESTORE_THREADS = PRIAM_PRE + ".restore.threads";
-    private static final String CONFIG_RESTORE_CLOSEST_TOKEN = PRIAM_PRE + ".restore.closesttoken";
-    private static final String CONFIG_RESTORE_KEYSPACES = PRIAM_PRE + ".restore.keyspaces";
-    private static final String CONFIG_BACKUP_CHUNK_SIZE = PRIAM_PRE + ".backup.chunksizemb";
-    private static final String CONFIG_BACKUP_RETENTION = PRIAM_PRE + ".backup.retention";
-    private static final String CONFIG_BACKUP_RACS = PRIAM_PRE + ".backup.racs";
-    private static final String CONFIG_BACKUP_STATUS_FILE_LOCATION = PRIAM_PRE + ".backup.status.location";
-    private static final String CONFIG_MULTITHREADED_COMPACTION = PRIAM_PRE + ".multithreaded.compaction";
-    private static final String CONFIG_STREAMING_THROUGHPUT_MB = PRIAM_PRE + ".streaming.throughput.mb";
-    private static final String CONFIG_STREAMING_KEEP_ALIVE_PERIOD = PRIAM_PRE + ".streaming.socket.keepalive.s";
-    private static final String CONFIG_TOMBSTONE_FAILURE_THRESHOLD = PRIAM_PRE + ".tombstone.failure.threshold";
-    private static final String CONFIG_TOMBSTONE_WARNING_THRESHOLD = PRIAM_PRE + ".tombstone.warning.threshold";
-
-    private static final String CONFIG_PARTITIONER = PRIAM_PRE + ".partitioner";
-    private static final String CONFIG_KEYCACHE_SIZE = PRIAM_PRE + ".keyCache.size";
-    private static final String CONFIG_KEYCACHE_COUNT = PRIAM_PRE + ".keyCache.count";
-    private static final String CONFIG_ROWCACHE_SIZE = PRIAM_PRE + ".rowCache.size";
-    private static final String CONFIG_ROWCACHE_COUNT = PRIAM_PRE + ".rowCache.count";
-
-    private static final String CONFIG_MAX_HINT_THREADS = PRIAM_PRE + ".hints.maxThreads";
-    private static final String CONFIG_HINTS_THROTTLE_KB = PRIAM_PRE + ".hints.throttleKb";
-    private static final String CONFIG_INTERNODE_COMPRESSION = PRIAM_PRE + ".internodeCompression";
-
-    private static final String CONFIG_COMMITLOG_BKUP_ENABLED = PRIAM_PRE + ".clbackup.enabled";
-    private static final String CONFIG_COMMITLOG_PROPS_FILE = PRIAM_PRE + ".clbackup.propsfile";
-    private static final String CONFIG_COMMITLOG_ARCHIVE_CMD = PRIAM_PRE + ".clbackup.archiveCmd";
-    private static final String CONFIG_COMMITLOG_RESTORE_CMD = PRIAM_PRE + ".clbackup.restoreCmd";
-    private static final String CONFIG_COMMITLOG_RESTORE_DIRS = PRIAM_PRE + ".clbackup.restoreDirs";
-    private static final String CONFIG_COMMITLOG_RESTORE_POINT_IN_TIME = PRIAM_PRE + ".clbackup.restoreTime";
-    private static final String CONFIG_COMMITLOG_RESTORE_MAX = PRIAM_PRE + ".clrestore.max";
-    private static final String CONFIG_CLIENT_SSL_ENABLED = PRIAM_PRE + ".client.sslEnabled";
-    private static final String CONFIG_INTERNODE_ENCRYPTION = PRIAM_PRE + ".internodeEncryption";
-    private static final String CONFIG_DSNITCH_ENABLED = PRIAM_PRE + ".dsnitchEnabled";
-
-    private static final String CONFIG_CONCURRENT_READS = PRIAM_PRE + ".concurrentReads";
-    private static final String CONFIG_CONCURRENT_WRITES = PRIAM_PRE + ".concurrentWrites";
-    private static final String CONFIG_CONCURRENT_COMPACTORS = PRIAM_PRE + ".concurrentCompactors";
-
-    private static final String CONFIG_EXTRA_PARAMS = PRIAM_PRE + ".extra.params";
-    private static final String CONFIG_AUTO_BOOTSTRAP = PRIAM_PRE + ".auto.bootstrap";
-    private static final String CONFIG_DSE_CLUSTER_TYPE = PRIAM_PRE + ".dse.cluster.type";
-    private static final String CONFIG_EXTRA_ENV_PARAMS = PRIAM_PRE + ".extra.env.params";
-
-    private static final String CONFIG_RESTORE_SOURCE_TYPE = PRIAM_PRE + ".restore.source.type"; //the type of source for the restore.  Valid values are: AWSCROSSACCT or GOOGLE.
-    private static final String CONFIG_ENCRYPTED_BACKUP_ENABLED = PRIAM_PRE + ".encrypted.backup.enabled"; //enable encryption of backup (snapshots, incrementals, commit logs).
-
-    //Backup and restore cryptography
-    private static final String CONFIG_PRIKEY_LOC = PRIAM_PRE + ".private.key.location"; //the location on disk of the private key used by the cryptography algorithm
-    private static final String CONFIG_PGP_PASSWORD_PHRASE = PRIAM_PRE + ".pgp.password.phrase"; //pass phrase used by the cryptography algorithm
-    private static final String CONFIG_PGP_PUB_KEY_LOC = PRIAM_PRE + ".pgp.pubkey.file.location";
-
-    //Restore from Google Cloud Storage
-    private static final String CONFIG_GCS_SERVICE_ACCT_ID = PRIAM_PRE + ".gcs.service.acct.id"; //Google Cloud Storage service account id
-    private static final String CONFIG_GCS_SERVICE_ACCT_PRIVATE_KEY_LOC = PRIAM_PRE + ".gcs.service.acct.private.key"; //the absolute path on disk for the Google Cloud Storage PFX file (i.e. the combined format of the private key and certificate).
-
-    // Amazon specific
-    private static final String CONFIG_ASG_NAME = PRIAM_PRE + ".az.asgname";
-    private static final String CONFIG_SIBLING_ASG_NAMES = PRIAM_PRE + ".az.sibling.asgnames";
-    private static final String CONFIG_REGION_NAME = PRIAM_PRE + ".az.region";
-    private static final String SDB_INSTANCE_INDENTITY_REGION_NAME = PRIAM_PRE + ".sdb.instanceIdentity.region";
-    private static final String CONFIG_ACL_GROUP_NAME = PRIAM_PRE + ".acl.groupname";
-    private static String ASG_NAME = System.getenv("ASG_NAME");
-    private static String REGION = System.getenv("EC2_REGION");
-    private static final String CONFIG_VPC_RING = PRIAM_PRE + ".vpc";
-    private static final String CONFIG_S3_ROLE_ASSUMPTION_ARN = PRIAM_PRE + ".roleassumption.arn"; //Restore from AWS.  This is applicable when restoring from an AWS account which requires cross account assumption. 
-    private static final String CONFIG_EC2_ROLE_ASSUMPTION_ARN = PRIAM_PRE + ".ec2.roleassumption.arn";
-    private static final String CONFIG_VPC_ROLE_ASSUMPTION_ARN = PRIAM_PRE + ".vpc.roleassumption.arn";
-    private static final String CONFIG_DUAL_ACCOUNT = PRIAM_PRE + ".roleassumption.dualaccount";
-
-    //Post Restore Hook
-    private static final String CONFIG_POST_RESTORE_HOOK_ENABLED = PRIAM_PRE + ".postrestorehook.enabled";
-    private static final String CONFIG_POST_RESTORE_HOOK = PRIAM_PRE + ".postrestorehook";
-    private static final String CONFIG_POST_RESTORE_HOOK_HEARTBEAT_FILENAME = PRIAM_PRE + ".postrestorehook.heartbeat.filename";
-    private static final String CONFIG_POST_RESTORE_HOOK_DONE_FILENAME = PRIAM_PRE + ".postrestorehook.done.filename";
-    private static final String CONFIG_POST_RESTORE_HOOK_TIMEOUT_IN_DAYS = PRIAM_PRE + ".postrestorehook.timeout.in.days";
-    private static final String CONFIG_POST_RESTORE_HOOK_HEARTBEAT_TIMEOUT_MS = PRIAM_PRE + ".postrestorehook.heartbeat.timeout";
-    private static final String CONFIG_POST_RESTORE_HOOK_HEARTBEAT_CHECK_FREQUENCY_MS = PRIAM_PRE + ".postrestorehook.heartbeat.check.frequency";
-
-    //Running instance meta data
-    private String RAC;
-
-    //== vpc specific   
-    private String NETWORK_VPC;  //Fetch the vpc id of running instance
-
-    // Defaults 
-    private final String DEFAULT_CLUSTER_NAME = "cass_cluster";
-    private final String CASS_BASE_DATA_DIR = "/var/lib/cassandra";
-    private final String DEFAULT_DATA_LOCATION = CASS_BASE_DATA_DIR + "/data";
-    private final String DEFAULT_LOGS_LOCATION = CASS_BASE_DATA_DIR +"/logs";
-    private final String DEFAULT_COMMIT_LOG_LOCATION = "/var/lib/cassandra/commitlog";
-    private final String DEFAULT_CACHE_LOCATION = "/var/lib/cassandra/saved_caches";
-    private final String DEFAULT_HINTS_DIR_LOCATION = "/var/lib/cassandra/hints";
-    private final String DEFAULT_ENDPOINT_SNITCH = "org.apache.cassandra.locator.Ec2Snitch";
-    private final String DEFAULT_SEED_PROVIDER = "com.netflix.priam.cassandra.extensions.NFSeedProvider";
-    private final String DEFAULT_PARTITIONER = "org.apache.cassandra.dht.RandomPartitioner";
-    public static final String DEFAULT_AUTHENTICATOR = "org.apache.cassandra.auth.AllowAllAuthenticator";
-    public static final String DEFAULT_AUTHORIZER = "org.apache.cassandra.auth.AllowAllAuthorizer";
-    public static final String DEFAULT_COMMITLOG_PROPS_FILE = "/conf/commitlog_archiving.properties";
-
-    // rpm based. Can be modified for tar based.
-    private final String DEFAULT_CASS_HOME_DIR = "/etc/cassandra";
-    private final String DEFAULT_CASS_START_SCRIPT = "/etc/init.d/cassandra start";
-    private final String DEFAULT_CASS_STOP_SCRIPT = "/etc/init.d/cassandra stop";
-    private final String DEFAULT_BACKUP_LOCATION = "backup";
-    private final String DEFAULT_BUCKET_NAME = "cassandra-archive";
-    //    private String DEFAULT_AVAILABILITY_ZONES = "";
-    private List<String> DEFAULT_AVAILABILITY_ZONES = ImmutableList.of();
-    private final String DEFAULT_CASS_PROCESS_NAME = "CassandraDaemon";
-
-    private final String DEFAULT_MAX_DIRECT_MEM = "50G";
-    private final String DEFAULT_MAX_HEAP = "8G";
-    private final String DEFAULT_MAX_NEWGEN_HEAP = "2G";
-    private final int DEFAULT_JMX_PORT = 7199;
-    private final int DEFAULT_NATIVE_PROTOCOL_PORT = 9042;
-    private final int DEFAULT_STORAGE_PORT = 7000;
-    private final int DEFAULT_SSL_STORAGE_PORT = 7001;
-    private final int DEFAULT_BACKUP_HOUR = 12;
-    private final String DEFAULT_BACKUP_CRON_EXPRESSION = "0 0 12 1/1 * ? *"; //Backup daily at 12.
-    private final int DEFAULT_BACKUP_THREADS = 2;
-    private final int DEFAULT_RESTORE_THREADS = 8;
-    private final int DEFAULT_BACKUP_CHUNK_SIZE = 10;
-    private final int DEFAULT_BACKUP_RETENTION = 0;
-    private final int DEFAULT_VNODE_NUM_TOKENS = 1;
-    private final int DEFAULT_HINTS_MAX_THREADS = 2; //default value from 1.2 yaml
-    private final int DEFAULT_HINTS_THROTTLE_KB = 1024; //default value from 1.2 yaml
-    private final String DEFAULT_INTERNODE_COMPRESSION = "all";  //default value from 1.2 yaml
-    // Default to restarting Cassandra automatically once per hour.
-    private final int DEFAULT_REMEDIATE_DEAD_CASSANDRA_RATE_S = 60 * 60;
-
-    private static final int DEFAULT_STREAMING_KEEP_ALIVE_PERIOD_S = 300; // 5 minutes
-    private static final int DEFAULT_TOMBSTONE_WARNING_THRESHOLD = 1000; // C* defaults
-    private static final int DEFAULT_TOMBSTONE_FAILURE_THRESHOLD = 100000;// C* defaults
-
-    // AWS EC2 Dual Account
-    private static final boolean DEFAULT_DUAL_ACCOUNT = false;
-
-=======
->>>>>>> d51660ed
     private final IConfigSource config;
     private static final Logger logger = LoggerFactory.getLogger(PriamConfiguration.class);
 
@@ -364,11 +162,7 @@
     }
 
     public int getNativeTransportPort() {
-<<<<<<< HEAD
-        return config.get(CONFIG_NATIVE_PROTOCOL_PORT, DEFAULT_NATIVE_PROTOCOL_PORT);
-=======
         return config.get(PRIAM_PRE + ".nativeTransport.port", 9042);
->>>>>>> d51660ed
     }
 
     @Override
@@ -614,15 +408,9 @@
     }
 
     @Override
-<<<<<<< HEAD
-    public String getJVMOptionsFileLocation()
-    {
-        return config.get(PRIAM_PRE + ".jvm.options.location", getCassHome() + "/conf/jvm-server.options");
-=======
     public String getJVMOptionsFileLocation() {
         return config.get(
                 PRIAM_PRE + ".jvm.options.location", getCassHome() + "/conf/jvm-server.options");
->>>>>>> d51660ed
     }
 
     public String getAuthenticator() {
@@ -696,11 +484,7 @@
     }
 
     public boolean isDynamicSnitchEnabled() {
-<<<<<<< HEAD
-        return config.get(CONFIG_DSNITCH_ENABLED, true);
-=======
         return config.get(PRIAM_PRE + ".dsnitchEnabled", true);
->>>>>>> d51660ed
     }
 
     public boolean isNativeTransportEnabled() {
@@ -717,11 +501,7 @@
 
     public int getConcurrentCompactorsCnt() {
         int cpus = Runtime.getRuntime().availableProcessors();
-<<<<<<< HEAD
-        return config.get(CONFIG_CONCURRENT_COMPACTORS, cpus);
-=======
         return config.get(PRIAM_PRE + ".concurrentCompactors", cpus);
->>>>>>> d51660ed
     }
 
     @Override
@@ -872,18 +652,9 @@
         return config.get(PRIAM_PRE + ".tombstone.failure.threshold", 100000);
     }
 
-<<<<<<< HEAD
-    /**
-     * @return streaming_keep_alive_period_in_secs in yaml
-     */
-    @Override
-    public int getStreamingKeepAlivePeriodInS() {
-        return config.get(CONFIG_STREAMING_KEEP_ALIVE_PERIOD, DEFAULT_STREAMING_KEEP_ALIVE_PERIOD_S);
-=======
     @Override
     public int getStreamingKeepAlivePeriod() {
         return config.get(PRIAM_PRE + ".streaming.socket.keepalive.s", 300);
->>>>>>> d51660ed
     }
 
     @Override
@@ -1003,9 +774,4 @@
     public double getRateLimitChangeThreshold() {
         return config.get(PRIAM_PRE + ".rateLimitChangeThreshold", 0.1);
     }
-
-    @Override
-    public String getProperty(String key, String defaultValue) {
-        return config.get(PRIAM_PRE + "." + key, defaultValue);
-    }
 }