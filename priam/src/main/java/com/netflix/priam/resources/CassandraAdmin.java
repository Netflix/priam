--- conflicted
+++ resolved
@@ -195,27 +195,6 @@
             return Response.status(503).entity(rootObj)
                     .build();
         }
-<<<<<<< HEAD
-=======
-
-        return Response.ok().entity(rootObj).build();
-    }
-
-    @GET
-    @Path("/compact")
-    public Response cassCompact() throws IOException, ExecutionException, InterruptedException {
-        JMXNodeTool nodeTool;
-        try {
-            nodeTool = JMXNodeTool.instance(config);
-        } catch (JMXConnectionException e) {
-            logger.error("Exception in fetching c* jmx tool .  Msgl: {}", e.getLocalizedMessage(), e);
-            return Response.status(503).entity("JMXConnectionException")
-                    .build();
-        }
-        logger.debug("node tool compact being called");
-        nodeTool.compact();
-        return Response.ok().build();
->>>>>>> 2fb1c95f
     }
 
     @GET
