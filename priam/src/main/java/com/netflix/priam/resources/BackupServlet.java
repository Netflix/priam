--- conflicted
+++ resolved
@@ -33,11 +33,8 @@
 
 import com.google.inject.Inject;
 import com.google.inject.Provider;
-<<<<<<< HEAD
 import com.google.inject.name.Named;
-=======
 import com.netflix.priam.ICassandraProcess;
->>>>>>> 5c9d5d67
 import com.netflix.priam.IConfiguration;
 import com.netflix.priam.PriamServer;
 import com.netflix.priam.backup.AbstractBackupPath;
@@ -82,13 +79,9 @@
     private PriamScheduler scheduler;
 
     @Inject
-<<<<<<< HEAD
-    public BackupServlet(PriamServer priamServer, IConfiguration config, @Named("backup")IBackupFileSystem fs, Restore restoreObj, Provider<AbstractBackupPath> pathProvider, TuneCassandra tunecassandra,
-            SnapshotBackup snapshotBackup, IPriamInstanceFactory factory, ITokenManager tokenManager)
-=======
-    public BackupServlet(PriamServer priamServer, IConfiguration config, IBackupFileSystem fs, Restore restoreObj, Provider<AbstractBackupPath> pathProvider, CassandraTuner tuner,
+    public BackupServlet(PriamServer priamServer, IConfiguration config, @Named("backup")IBackupFileSystem fs, Restore restoreObj, Provider<AbstractBackupPath> pathProvider, CassandraTuner tuner,
             SnapshotBackup snapshotBackup, IPriamInstanceFactory factory, ITokenManager tokenManager, ICassandraProcess cassProcess)
->>>>>>> 5c9d5d67
+
     {
         this.priamServer = priamServer;
         this.config = config;
