--- conflicted
+++ resolved
@@ -45,10 +45,7 @@
         compile "com.sun.jersey.contribs:jersey-multipart:1.1.4.1"
         compile "com.sun.jersey:jersey-json:1.9.1"
         compile "com.google.guava:guava:14.0.1"
-<<<<<<< HEAD
-=======
         compile "com.google.code.findbugs:jsr305:1.3.9"
->>>>>>> 74b71289
         compile "com.amazonaws:aws-java-sdk:1.3.27"
         compile "com.google.inject:guice:3.0"
         compile "com.sun.jersey:jersey-bundle:1.9.1"
