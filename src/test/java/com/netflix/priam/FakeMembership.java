--- conflicted
+++ resolved
@@ -1,9 +1,9 @@
 package com.netflix.priam;
-
-import com.netflix.priam.identity.IMembership;
 
 import java.util.Collection;
 import java.util.List;
+
+import com.netflix.priam.identity.IMembership;
 
 public class FakeMembership implements IMembership
 {
@@ -53,11 +53,7 @@
     }
 
     @Override
-<<<<<<< HEAD
     public List<String> listACL(int from, int to)
-=======
-	public List<String> listACL(int a, int b)
->>>>>>> 8972e023
     {
         // TODO Auto-generated method stub
         return null;
