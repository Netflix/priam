package com.netflix.priam;

import java.util.Arrays;
import java.util.List;

import com.google.common.collect.Lists;
import com.google.inject.Singleton;
import com.netflix.priam.IConfiguration;

@Singleton
public class FakeConfiguration implements IConfiguration
{

    public String region;
    public String appName;
    public String zone;
    public String instance_id;
    public String restorePrefix;

    public FakeConfiguration(String region, String appName, String zone, String ins_id)
    {
        this.region = region;
        this.appName = appName;
        this.zone = zone;
        this.instance_id = ins_id;
        this.restorePrefix  = "";
    }

    @Override
    public void intialize()
    {
        // TODO Auto-generated method stub

    }

    @Override
    public String getBackupLocation()
    {
        // TODO Auto-generated method stub
        return "casstestbackup";
    }

    @Override
    public String getBackupPrefix()
    {
        // TODO Auto-generated method stub
        return "TEST-netflix.platform.S3";
    }

    @Override
    public boolean isCommitLogBackup()
    {
        // TODO Auto-generated method stub
        return false;
    }

    @Override
    public String getCommitLogLocation()
    {
        // TODO Auto-generated method stub
        return "cass/commitlog";
    }

    @Override
    public String getDataFileLocation()
    {
        // TODO Auto-generated method stub
        return "cass/data";
    }

    @Override
    public String getCacheLocation()
    {
        // TODO Auto-generated method stub
        return null;
    }

    @Override
    public List<String> getRacs()
    {
        return Arrays.asList("az1", "az2", "az3");
    }

    @Override
    public int getJmxPort()
    {
        return 7199;
    }

    @Override
    public int getThriftPort()
    {
        // TODO Auto-generated method stub
        return 0;
    }

    @Override
    public String getSnitch()
    {
        // TODO Auto-generated method stub
        return null;
    }

    @Override
    public String getRac()
    {
        return this.zone;
    }

    @Override
    public String getHostname()
    {
        // TODO Auto-generated method stub
        return instance_id;
    }

    @Override
    public String getInstanceName()
    {
        return instance_id;
    }

    @Override
    public String getHeapSize()
    {
        // TODO Auto-generated method stub
        return null;
    }

    @Override
    public String getHeapNewSize()
    {
        // TODO Auto-generated method stub
        return null;
    }

    @Override
    public int getBackupHour()
    {
        // TODO Auto-generated method stub
        return 12;
    }

    @Override
    public String getRestoreSnapshot()
    {
        // TODO Auto-generated method stub
        return null;
    }

    @Override
    public String getAppName()
    {
        return appName;
    }

    @Override
    public int getMaxBackupUploadThreads()
    {
        // TODO Auto-generated method stub
        return 2;
    }

    @Override
    public String getDC()
    {
        // TODO Auto-generated method stub
        return this.region;
    }

    @Override
    public int getMaxBackupDownloadThreads()
    {
        // TODO Auto-generated method stub
        return 3;
    }

    public void setRestorePrefix(String prefix)
    {
        // TODO Auto-generated method stub
        restorePrefix = prefix;
    }

    @Override
    public String getRestorePrefix()
    {
        // TODO Auto-generated method stub
        return restorePrefix;
    }

    @Override
    public String getBackupCommitLogLocation()
    {
        return "cass/backup/cl/";
    }

    @Override
    public boolean isMultiDC()
    {
        // TODO Auto-generated method stub
        return false;
    }

    @Override
    public String getASGName()
    {
        // TODO Auto-generated method stub
        return null;
    }
    
    @Override
    public boolean isIncrBackup()
    {
        return true;
    }

    @Override
    public String getHostIP()
    {
        // TODO Auto-generated method stub
        return null;
    }

    @Override
    public int getUploadThrottle()
    {
        // TODO Auto-generated method stub
        return 0;
    }

	@Override
	public boolean isLocalBootstrapEnabled() {
		// TODO Auto-generated method stub
		return false;
	}

	@Override
	public int getInMemoryCompactionLimit() {
		// TODO Auto-generated method stub
		return 0;
	}

	@Override
	public int getCompactionThroughput() {
		// TODO Auto-generated method stub
		return 0;
	}

    @Override
    public String getMaxDirectMemory()
    {
        // TODO Auto-generated method stub
        return null;
    }

    @Override
    public String getBootClusterName()
    {
        // TODO Auto-generated method stub
        return "cass_bootstrap";
    }

    @Override
    public String getCassHome()
    {
        // TODO Auto-generated method stub
        return null;
    }

    @Override
    public String getCassStartupScript()
    {
        // TODO Auto-generated method stub
        return null;
    }

    @Override
    public List<String> getRestoreKeySpaces()
    {
        // TODO Auto-generated method stub
        return Lists.newArrayList();
    }

    @Override
    public long getBackupChunkSize()
    {        
        return 5L*1024*1024;
    }

    @Override
    public void setDC(String region)
    {
        // TODO Auto-generated method stub
        
    }

    @Override
    public boolean isRestoreClosestToken()
    {
        // TODO Auto-generated method stub
        return false;
    }

    @Override
    public String getCassStopScript()
    {
        return "teststopscript";
    }

    @Override
    public int getStoragePort()
    {
        return 7000;
    }

    @Override
    public String getSeedProviderName()
    {
        return "com.netflix.priam.cassandra.NFSeedProvider";
    }

    @Override
<<<<<<< HEAD
    public int getBackupRetentionDays()
    {
        return 5;
    }

    @Override
    public List<String> getBackupRacs()
    {
        return Lists.newArrayList();
=======
    public int getMaxHintWindowInMS()
    {
        // TODO Auto-generated method stub
        return 36000;
>>>>>>> b0d3e134
    }

}<|MERGE_RESOLUTION|>--- conflicted
+++ resolved
@@ -320,7 +320,6 @@
     }
 
     @Override
-<<<<<<< HEAD
     public int getBackupRetentionDays()
     {
         return 5;
@@ -330,12 +329,11 @@
     public List<String> getBackupRacs()
     {
         return Lists.newArrayList();
-=======
+    }
+    
     public int getMaxHintWindowInMS()
     {
-        // TODO Auto-generated method stub
         return 36000;
->>>>>>> b0d3e134
     }
 
 }