--- conflicted
+++ resolved
@@ -6,24 +6,6 @@
     configFile = rootProject.file('codequality/checkstyle.xml')
 }
 
-<<<<<<< HEAD
-    // FindBugs
-    apply plugin: 'findbugs'
-    findbugs {
-        ignoreFailures = true
-    }
-    //tasks.withType(Findbugs) { reports.html.enabled true }
-
-    // PMD
-    apply plugin: 'pmd'
-    pmd {
-        ignoreFailures = true
-    }
-    tasks.withType(Pmd) { 
-        ignoreFailures = true
-        reports.html.enabled true
-    }
-=======
 // FindBugs
 apply plugin: 'findbugs'
 findbugs {
@@ -33,7 +15,6 @@
 // PMD
 apply plugin: 'pmd'
 //tasks.withType(Pmd) { reports.html.enabled true }
->>>>>>> b0585dae
 
 apply plugin: 'cobertura'
 cobertura {
